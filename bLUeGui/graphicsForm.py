--- conflicted
+++ resolved
@@ -15,20 +15,11 @@
 You should have received a copy of the GNU Lesser General Public License
 along with this program. If not, see <http://www.gnu.org/licenses/>.
 """
-<<<<<<< HEAD
 from PySide6 import QtCore
 from PySide6.QtCore import QPoint
 from PySide6.QtWidgets import QGraphicsView, QGraphicsScene, QSizePolicy, QGraphicsPathItem, QWidget, QVBoxLayout
 from PySide6.QtGui import QColor, QPen, QPainterPath, QBrush
 from PySide6.QtCore import Qt
-=======
-
-from PySide2 import QtCore
-from PySide2.QtCore import QPoint
-from PySide2.QtWidgets import QGraphicsView, QGraphicsScene, QSizePolicy, QGraphicsPathItem, QWidget, QVBoxLayout
-from PySide2.QtGui import QColor, QPen, QPainterPath, QBrush
-from PySide2.QtCore import Qt
->>>>>>> 3c3f1a3e
 from bLUeGui.memory import weakProxy
 from bLUeTop.utils import stateAwareQDockWidget
 
