"""
This File is part of bLUe software.

Copyright (C) 2017  Bernard Virot <bernard.virot@libertysurf.fr>

This program is free software: you can redistribute it and/or modify
it under the terms of the GNU Lesser General Public License as
published by the Free Software Foundation, version 3.

This program is distributed in the hope that it will be useful, but
WITHOUT ANY WARRANTY; without even the implied warranty of
MERCHANTABILITY or FITNESS FOR A PARTICULAR PURPOSE. See the GNU
Lesser General Lesser Public License for more details.

You should have received a copy of the GNU Lesser General Public License
along with this program. If not, see <http://www.gnu.org/licenses/>.
"""

import textwrap
<<<<<<< HEAD
from os.path import basename
from PySide6.QtCore import Qt, QDir, QSize
=======
from os.path import basename, dirname
from PySide2.QtCore import Qt, QDir, QSize
>>>>>>> 145dcc6e

from PySide6.QtWidgets import QMessageBox, QPushButton, QFileDialog, QDialog, QSlider, QVBoxLayout, QHBoxLayout, QLabel, \
    QCheckBox, QFormLayout, QLineEdit, QDialogButtonBox, QScrollArea, QProgressDialog
from bLUeTop.utils import QbLUeSlider

##################
# file extension constants
BLUE_FILE_EXTENSIONS = (".blu", ".BLU", ".bLU")
IMAGE_FILE_EXTENSIONS = (".jpg", ".JPG", ".png", ".PNG", ".tif", ".TIF", ".bmp", ".BMP")
RAW_FILE_EXTENSIONS = (".nef", ".NEF", ".dng", ".DNG", ".cr2", ".CR2")
SVG_FILE_EXTENSIONS = (".svg", ".SVG")
IMAGE_FILE_NAME_FILTER = ['Image Files (*.jpg *.png *.tif *.blu *.JPG *.PNG *.TIF *.BLU)']


#################


class dimsInputDialog(QDialog):
    """
    Simple input Dialog for image width and height.
    """

    def __init__(self, w, h, keepAspectRatio=True, keepBox=False):
        """

        :param dims: {'w': width, 'h': height, 'kr': bool}
        :type  dims: dict
        """
        super().__init__()
        self.setAttribute(Qt.WA_DeleteOnClose)
        self.setWindowTitle('Image Dimensions')
        self.dims = {'w': w, 'h': h, 'kr': keepAspectRatio}
        self.r = 1.0
        if w > 0:
            self.r = h / w
        fLayout = QFormLayout()
        self.fields = []
        self.checkBox = None
        for i in range(2):
            lineEdit = QLineEdit()
            label = "Width (px)" if i == 0 else "Height (px)"
            lineEdit.setText(str(w) if i == 0 else str(h))
            fLayout.addRow(label, lineEdit)
            self.fields.append(lineEdit)
            lineEdit.textEdited.connect(self.keepRatioW if i == 0 else self.keepRatioH)
        if keepBox:
            label1 = "Keep Aspect Ratio"
            self.checkBox = QCheckBox()
            fLayout.addRow(label1, self.checkBox)
        buttonBox = QDialogButtonBox(QDialogButtonBox.Ok, Qt.Horizontal)
        fLayout.addRow(buttonBox)
        self.setLayout(fLayout)
        self.onAccept = lambda: None
        buttonBox.accepted.connect(self.accept)

    def keepRatioH(self, text):
        if self.checkBox is None:
            return
        elif not self.checkBox.isChecked():
            return
        try:
            w1, h1 = int(self.fields[0].text()), int(self.fields[1].text())
        except ValueError:
            return
        w1 = int(h1 / self.r)
        self.fields[0].setText(str(w1))

    def keepRatioW(self, text):
        if self.checkBox is None:
            return
        elif not self.checkBox.isChecked():
            return
        try:
            w1, h1 = int(self.fields[0].text()), int(self.fields[1].text())
        except ValueError:
            return
        h1 = int(w1 * self.r)
        self.fields[1].setText(str(h1))

    def accept(self):
        """
        button slot
        """
        try:
            self.dims['w'] = int(self.fields[0].text())
            self.dims['h'] = int(self.fields[1].text())
            if self.checkBox is not None:
                self.dims['kr'] = self.checkBox.isChecked()
        except ValueError:
            return
        super().accept()
        self.onAccept()


def dlgInfo(text, info='', parent=None):
    """
    Shows a simple information dialog.

    :param parent:
    :type  parent: QWidget
    :param text:
    :type  text: str
    :param info:
    :type  info: str
    """
    msg = QMessageBox(parent=parent)
    msg.setWindowTitle('Information')
    msg.setIcon(QMessageBox.Information)
    msg.setText(text)
    msg.setInformativeText(info)
    msg.exec_()


def dlgWarn(text, info='', parent=None):
    """
    Shows a simple warning dialog.

    :param parent:
    :type  parent: QWidget
    :param text:
    :type  text: str
    :param info:
    :type  info: str
    """
    msg = QMessageBox(parent=parent)
    msg.setWindowTitle('Warning')
    msg.setIcon(QMessageBox.Warning)
    msg.setText(text)
    msg.setInformativeText(info)
    msg.exec_()


def workInProgress(title, parent=None):
    """
    Inits a modal QProgressDialog

    :param title:
    :type  title: str
    :param parent:
    :type  parent:
    :return:
    :rtype: QProgressDialog
    """
    progress = QProgressDialog(parent=parent)
    progress.setFixedSize(300, 80)
    progress.setStyleSheet("""background-color: rgb(20,20,100);
                              color: rgb(220,220,220);""")
    progress.setWindowModality(Qt.ApplicationModal)
    progress.setAttribute(Qt.WA_DeleteOnClose)
    progress.setWindowFlags(Qt.Dialog | Qt.WindowStaysOnTopHint | Qt.CustomizeWindowHint)
    # del cancel button
    progress.setCancelButtonText('')
    progress.setLabelText(title)
    return progress


def saveChangeDialog(img):
    """
    Save/discard dialog. Returns the chosen button.

    :param img: image to save
    :type  img: vImage
    :return:
    :rtype: QMessageBox.StandardButton
    """
    reply = QMessageBox()
    reply.setText("%s was modified" % img.meta.name if len(img.meta.name) > 0 else 'unnamed image')
    reply.setInformativeText("Save your changes ?")
    reply.setStandardButtons(QMessageBox.Save | QMessageBox.Discard | QMessageBox.Cancel)
    reply.setDefaultButton(QMessageBox.Save)
    ret = reply.exec_()
    return ret


class savingDialog(QDialog):
    """
    File dialog with options.
    We use a standard QFileDialog as a child widget and we
    forward its methods to the top level.
    """

    def __init__(self, parent, text, lastDir):
        """

        :param parent:
        :type  parent: QObject
        :param text:
        :type  text: str
        :param lastDir:
        :type  lastDir:str
        """
        # QDialog __init__
        super().__init__()
        self.setWindowTitle(text)
        # File Dialog
        self.dlg = QFileDialog(caption=text, directory=lastDir)
        self.dlg.setOption(QFileDialog.DontUseNativeDialog)
        self.metaOption = QCheckBox('Remove Meta')
        # sliders
        self.sliderComp = QbLUeSlider(Qt.Horizontal)
        self.sliderComp.setTickPosition(QSlider.TicksBelow)
        self.sliderComp.setRange(0, 9)
        self.sliderComp.setSingleStep(1)
        self.sliderComp.setValue(3)  # 3 = default opencv imwrite value
        self.sliderQual = QbLUeSlider(Qt.Horizontal)
        self.sliderQual.setTickPosition(QSlider.TicksBelow)
        self.sliderQual.setRange(0, 100)
        self.sliderQual.setSingleStep(10)
        self.sliderQual.setValue(95)  # 95 = default opencv imwrite value
        self.dlg.setVisible(True)
        l = QVBoxLayout()
        h = QHBoxLayout()
        l.addWidget(self.dlg)
        h.addWidget(self.metaOption)
        h.addWidget(QLabel("Quality"))
        h.addWidget(self.sliderQual)
        h.addWidget(QLabel("Compression"))
        h.addWidget(self.sliderComp)
        l.addLayout(h)
        self.setLayout(l)

        # file dialog close event handler
        def f():
            self.close()

        self.dlg.finished.connect(f)

    def exec_(self):
        # QDialog exec_
        super().exec_()
        # forward file dialog result
        return self.dlg.result()

    def selectFile(self, fileName):
        self.dlg.selectFile(fileName)

    def selectedFiles(self):
        return self.dlg.selectedFiles()

    def directory(self):
        return self.dlg.directory()


class labelDlg(QDialog):
    """
    Displays a floating modal text window.
    If search is True, a search field editor is added on top of the window.
    """

    def __init__(self, parent=None, title='', wSize=QSize(500, 500), scroll=True, search=False, modal=True):
        super().__init__(parent)
        self.setWindowTitle(parent.tr(title))
        self.setStyleSheet(" * {background-color: rgb(220, 220, 220); color: black;}\
                            QLabel {selection-background-color: blue; selection-color: white}\
                            QLineEdit {background-color: white;}")
        self.setModal(modal)
        self.label = QLabel()
        self.label.setAlignment(Qt.AlignTop)
        # self.label.setStyleSheet("selection-background-color: blue; selection-color: white}")
        vl = QVBoxLayout()
        if search:
            ed = QLineEdit()
            ed.setMaximumWidth(300)
            ed.setPlaceholderText('Search')
            vl = QVBoxLayout()
            hl = QHBoxLayout()
            hl.addWidget(ed)
            button = QPushButton('Next')
            button.setAutoDefault(False);
            button.setMaximumWidth(60)
            hl.addWidget(button)
            vl.addLayout(hl)
            matches = []
            current = 0

            def f(searchedText):
                import re
                nonlocal current
                matches.clear()
                current = 0
                matches.extend([m.span() for m in
                                re.finditer(searchedText, self.label.text(), re.IGNORECASE | re.MULTILINE | re.DOTALL)])
                if matches:
                    item = matches[0]
                    self.label.setSelection(item[0], item[1] - item[0])
                    metrics = self.label.fontMetrics()
                    tabSize = 4
                    rect = metrics.boundingRect(0, 0, 150000, 150000, self.label.alignment() | Qt.TextExpandTabs,
                                                self.label.text()[:item[1]], tabSize)
                    scarea.ensureVisible(0, rect.height())

            def g():
                nonlocal current
                if not matches or not button.isDown():
                    return
                current = (current + 1) % len(matches)
                item = matches[current]
                self.label.setSelection(item[0], item[1] - item[0])
                metrics = self.label.fontMetrics()
                tabSize = 4
                rect = metrics.boundingRect(0, 0, 150000, 150000, self.label.alignment() | Qt.TextExpandTabs,
                                            self.label.text()[:item[1]], tabSize)
                scarea.ensureVisible(0, rect.height())

            button.pressed.connect(g)
            ed.textEdited.connect(f)

        if scroll:
            scarea = QScrollArea()
            scarea.setWidget(self.label)
            scarea.setWidgetResizable(True)
            vl.addWidget(scarea)
        else:
            vl.addWidget(self.label)
        self.setLayout(vl)
        self.setFixedSize(wSize)

    def wrapped(self, s):
        """
        Returns wrapped text, according to the current font and size of label.
        NOT updated when these parameters are modified.

        :param s: text to wrap
        :type  s: str
        :return:
        :rtype: list of str
        """
        metrics = self.label.fontMetrics()
        tabSize = 4
        # get max character count per line
        testText = 'WWWWWWWWWWWWWWW'  # start from a minimum width !
        while metrics.boundingRect(0, 0, 150000, 150000, self.label.alignment() | Qt.TextExpandTabs,
                                   testText, tabSize).width() < self.label.width():
            testText += 'W'
        # wrap text while keeping existing newlines
        s = '\n'.join(['\n'.join(textwrap.wrap(line, len(testText), break_long_words=False, replace_whitespace=False))
                       for line in s.splitlines()])
        return s


def saveDlg(img, mainWidget, ext='jpg', selected=True):
    """
    Image saving dialog.
    If selected is False, initially the filename box is left empty and no file is selected.
    A ValueError exception is raised if the dialog is aborted.

    :param img:
    :type  img: vImage
    :param mainWidget:
    :type  mainWidget: QWidget
    :param selected:
    :type  selected: boolean
    :return:filename, quality, compression, metaOption
    :rtype: str, int, int, boolean
    """
    # get last accessed dir
    lastDir = str(mainWidget.settings.value("paths/dlgsavedir", QDir.currentPath()))
    # file dialogs
    dlg = savingDialog(mainWidget, "Save", lastDir)
    if selected:
        # default saving format jpg
        dlg.selectFile(basename(img.filename)[:-3] + ext)
    filename = ''
    if dlg.exec_():
        newDir = dlg.directory().absolutePath()
        mainWidget.settings.setValue('paths/dlgsavedir', newDir)
        filenames = dlg.selectedFiles()
        if filenames:
            filename = filenames[0]
    else:
        raise ValueError("You must select a file")
    return filename, dlg.sliderQual.value(), dlg.sliderComp.value(), not dlg.metaOption.isChecked()


def openDlg(mainWidget, ask=True, multiple=False, key='dlgdir'):
    """
    if multiple is true returns a list of file names,
     otherwise returns a file name or None.

    :param mainWidget:
    :type  mainWidget:
    :param ask:
    :type  ask:
    :param multiple:
    :type  multiple: boolean
    :param key: QSettings key
    :type key: str
    :return: file name or list of file names
    :rtype: string or list of strings
    """
    if ask and mainWidget.label.img.isModified:
        ret = saveChangeDialog(mainWidget.label.img)
        if ret == QMessageBox.Yes:
            try:
                saveDlg(mainWidget.label.img, mainWidget)
            except (ValueError, IOError) as e:
                dlgWarn(str(e))
                return
        elif ret == QMessageBox.Cancel:
            return
    # don't ask again for saving
    mainWidget.label.img.isModified = False
    lastDir = str(mainWidget.settings.value(key, '.'))
    filter = "Images ( *" + " *".join(IMAGE_FILE_EXTENSIONS) + \
             " *" + " *".join(RAW_FILE_EXTENSIONS) + \
             " *" + " *".join(BLUE_FILE_EXTENSIONS) + \
             " *" + " *".join(SVG_FILE_EXTENSIONS) + ")"
    if multiple:
        # allow multiple selections
        filenames = QFileDialog.getOpenFileNames(mainWidget, "select", lastDir, filter)
        names = filenames[0]
        if names:
            newDir = dirname(names[0])
            mainWidget.settings.setValue(key, newDir)
        return names
    # select a single file
    dlg = QFileDialog(mainWidget, "select", lastDir, filter)
    if dlg.exec_():
        filenames = dlg.selectedFiles()
        newDir = dlg.directory().absolutePath()
        mainWidget.settings.setValue(key, newDir)
        return filenames[0]
    return None<|MERGE_RESOLUTION|>--- conflicted
+++ resolved
@@ -17,16 +17,12 @@
 """
 
 import textwrap
-<<<<<<< HEAD
-from os.path import basename
+from os.path import basename, dirname
+
 from PySide6.QtCore import Qt, QDir, QSize
-=======
-from os.path import basename, dirname
-from PySide2.QtCore import Qt, QDir, QSize
->>>>>>> 145dcc6e
-
 from PySide6.QtWidgets import QMessageBox, QPushButton, QFileDialog, QDialog, QSlider, QVBoxLayout, QHBoxLayout, QLabel, \
     QCheckBox, QFormLayout, QLineEdit, QDialogButtonBox, QScrollArea, QProgressDialog
+
 from bLUeTop.utils import QbLUeSlider
 
 ##################
