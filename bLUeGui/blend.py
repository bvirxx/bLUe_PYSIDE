"""
This File is part of bLUe software.

Copyright (C) 2017  Bernard Virot <bernard.virot@libertysurf.fr>

This program is free software: you can redistribute it and/or modify
it under the terms of the GNU Lesser General Public License as
published by the Free Software Foundation, version 3.

This program is distributed in the hope that it will be useful, but
WITHOUT ANY WARRANTY; without even the implied warranty of
MERCHANTABILITY or FITNESS FOR A PARTICULAR PURPOSE. See the GNU
Lesser General Lesser Public License for more details.

You should have received a copy of the GNU Lesser General Public License
along with this program. If not, see <http://www.gnu.org/licenses/>.
"""
<<<<<<< HEAD
from PySide6.QtGui import QImage
=======

import numpy as np

from collections import OrderedDict

from PySide2.QtGui import QImage, QPainter
>>>>>>> 9e11139c

from bLUeGui.colorCube import rgb2hlsVec, hls2rgbVec
from bLUeGui.bLUeImage import QImageBuffer

# Type of QPainter.XXXX modes is QPainter.CompositionMode (Shiboken enum-type).
# Additional modes are not implemented by QPainter.

# TODO :  blending functions should handle pixel opacity

compositionModeDict = OrderedDict([('Normal', QPainter.CompositionMode_SourceOver),
                                   ('Plus', QPainter.CompositionMode_Plus),
                                   ('Multiply', QPainter.CompositionMode_Multiply),
                                   ('Screen', QPainter.CompositionMode_Screen),
                                   ('Overlay', QPainter.CompositionMode_Overlay),
                                   ('Darken', QPainter.CompositionMode_Darken),
                                   ('Lighten', QPainter.CompositionMode_Lighten),
                                   ('Color Dodge', QPainter.CompositionMode_ColorDodge),
                                   ('Linear Dodge', -3),
                                   ('Color Burn', QPainter.CompositionMode_ColorBurn),
                                   ('Linear Burn', -4),
                                   ('Hard Light', QPainter.CompositionMode_HardLight),
                                   ('Soft Light', QPainter.CompositionMode_SoftLight),
                                   ('Linear Light', -5),
                                   ('Difference', QPainter.CompositionMode_Difference),
                                   ('Exclusion', QPainter.CompositionMode_Exclusion),
                                   ('Luminosity', -1),
                                   ('Color', -2)
                                   ])

compositionModeDict_names = {v: k.replace(' ', '') for k, v in compositionModeDict.items()}


def _applyBlendBufFunc(dest, source, func):
    sourceBuf = QImageBuffer(source)[:, :, :3]
    destBuf = QImageBuffer(dest)[:, :, :3]
    blendBuf = func(destBuf[..., ::-1], sourceBuf[..., ::-1])
    img = QImage(source.size(), source.format())
    tmp = QImageBuffer(img)
    tmp[:, :, :3][:, :, ::-1] = blendBuf
    tmp[:, :, 3] = 255
    return tmp


def blendLuminosityBuf(destBuf, sourceBuf):
    """
    Important : Buffer channels should be in r,g,b order.
    The method implements blending in luminosity mode,
    which is missing in Qt.
    The blended image retains the hue and saturation of dest,
    with the luminosity of source.
    We use the HLS color model:
    see https://docs.opencv.org/3.3.0/de/d25/imgproc_color_conversions.html
    Note blendColor and blendLuminosity are commuted versions of each other:
    blendLuminosity(img1, img2) = blendColor(img2, img1)

    :param destBuf: destination r,g,b image buffer
    :type  destBuf: ndarray
    :param sourceBuf: source r,g,b image buffer
    :type  sourceBuf: ndarray
    :return: the blended buffer
    :rtype: ndarray
    """
    hlsSourceBuf = rgb2hlsVec(sourceBuf)
    hlsDestBuf = rgb2hlsVec(destBuf)
    # copy source luminosity to dest
    hlsDestBuf[:, :, 1] = hlsSourceBuf[:, :, 1]
    blendBuf = hls2rgbVec(hlsDestBuf)
    return blendBuf


def blendLuminosity(dest, source):
    """
    Implements blending in luminosity mode,
    which is missing in Qt.
    The blended image retains the hue and saturation of dest,
    with the luminosity of source.
    We use the HLS color model:
    see https://docs.opencv.org/3.3.0/de/d25/imgproc_color_conversions.html
    Note blendColor and blendLuminosity are commuted versions of each other:
    blendLuminosity(img1, img2) = blendColor(img2, img1)

    :param dest: destination QImage
    :type  dest: QImage
    :param source: source QImage
    :type  source: QImage
    :return: The blended image
    :rtype: QImage same size and format as source

    """
    return _applyBlendBufFunc(dest, source, blendLuminosityBuf)


def blendColorBuf(destBuf, sourceBuf):
    """
    Important : Buffer channels should be in r,g,b order.
    The method implements blending in color mode, which is missing
    in Qt. We use the HLS color model as intermediate color space.
    The blended image retains the hue and saturation of source, with the
    luminosity of dest. We use the HLS color model:
    see https://docs.opencv.org/3.3.0/de/d25/imgproc_color_conversions.html
    Note blendColor and blendLuminosity are commuted versions of each other:
    blendLuminosity(img1, img2) = blendColor(img2, img1)

    :param destBuf: destination r,g,b image buffer
    :type  destBuf: ndarray
    :param sourceBuf: source r,g,b image buffer
    :type  sourceBuf: ndarray
    :return: the blended buffer
    :rtype: ndarray
    """
    return blendLuminosityBuf(sourceBuf, destBuf)


def blendColor(dest, source):
    """
    Implements blending in color mode, which is missing
    in Qt. We use the HLS color model as intermediate color space.
    The blended image retains the hue and saturation of source, with the
    luminosity of dest. We use the HLS color model:
    see https://docs.opencv.org/3.3.0/de/d25/imgproc_color_conversions.html
    Note blendColor and blendLuminosity are commuted versions of each other:
    blendLuminosity(img1, img2) = blendColor(img2, img1)

    :param dest: destination QImage
    :type  dest: QImage
    :param source: source QImage
    :type  source: QImage
    :return: The blended image
    :rtype: QImage QImage same size and format as source
    """
    return blendLuminosity(source, dest)


def blendLinearDodgeBuf(destBuf, sourceBuf):
    """
    Linear Dodge blending mode:
    result = source + dest

    :param destBuf: destination r,g,b image buffer
    :type destBuf: ndarray
    :param sourceBuf: source r,g,b image buffer
    :type sourceBuf: ndarray
    :return: the blended buffer
    :rtype: ndarray
    """
    tmp = np.add(sourceBuf, destBuf, dtype=np.int16)
    np.clip(tmp, None, 255, out=tmp)
    return tmp.astype(np.uint8)


def blendLinearDodge(dest, source):
    """

    :param dest: destination QImage
    :type  dest: QImage
    :param source: source QImage
    :type  source: QImage
    :return: The blended image
    :rtype: QImage same size and format as source
    """
    return _applyBlendBufFunc(dest, source, blendLinearDodgeBuf)


def blendLinearBurnBuf(destBuf, sourceBuf):
    """
    Linear Burn blending mode:
    result = source + dest - 255

    :param destBuf: destination r,g,b image buffer
    :type destBuf: ndarray
    :param sourceBuf: source r,g,b image buffer
    :type sourceBuf: ndarray
    :return: the blended buffer
    :rtype: ndarray
    """
    tmp = np.add(sourceBuf, destBuf, dtype=np.int16)
    tmp -= 255
    np.clip(tmp, 0, None, out=tmp)
    return tmp.astype(np.uint8)


def blendLinearBurn(dest, source):
    """

    :param dest: destination QImage
    :type  dest: QImage
    :param source: source QImage
    :type  source: QImage
    :return: The blended image
    :rtype: QImage same size and format as source
    """
    return _applyBlendBufFunc(dest, source, blendLinearBurnBuf)


def blendLinearLightBuf(destBuf, sourceBuf):
    """
    Linear Light blending mode:
    result = linearBurn(source, 2 * dest) if dest < 128 else LinearDodge(source, 2 * (dest - 128))

    :param destBuf: destination r,g,b image buffer
    :type destBuf: ndarray
    :param sourceBuf: source r,g,b image buffer
    :type sourceBuf: ndarray
    :return: the blended buffer
    :rtype: ndarray
    """
    destBuf2 = np.multiply(2, destBuf, dtype=np.int16)
    tmp1 = blendLinearBurnBuf(destBuf2, sourceBuf)
    tmp2 = blendLinearDodgeBuf(destBuf2 - 256, sourceBuf)
    tmp = np.where(destBuf < 128, tmp1, tmp2)
    return tmp


def blendLinearLight(dest, source):
    """

    :param dest: destination QImage
    :type  dest: QImage
    :param source: source QImage
    :type  source: QImage
    :return: The blended image
    :rtype: QImage same size and format as source
    """
    return _applyBlendBufFunc(dest, source, blendLinearLightBuf)<|MERGE_RESOLUTION|>--- conflicted
+++ resolved
@@ -15,16 +15,12 @@
 You should have received a copy of the GNU Lesser General Public License
 along with this program. If not, see <http://www.gnu.org/licenses/>.
 """
-<<<<<<< HEAD
-from PySide6.QtGui import QImage
-=======
 
 import numpy as np
 
 from collections import OrderedDict
 
-from PySide2.QtGui import QImage, QPainter
->>>>>>> 9e11139c
+from PySide6.QtGui import QImage, QPainter
 
 from bLUeGui.colorCube import rgb2hlsVec, hls2rgbVec
 from bLUeGui.bLUeImage import QImageBuffer
