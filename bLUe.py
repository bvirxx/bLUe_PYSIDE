--- conflicted
+++ resolved
@@ -375,6 +375,16 @@
     @param window:
     @type window: QWidget
     """
+
+    def compat(v):
+        if BLUE_VERSION[:2] == 'V2' and version[:2] == 'V6':
+            v = v.replace('\\x12shiboken6.Shiboken', '\\x13shiboken2.shiboken2')
+            v = v.replace('PySide6', 'PySide2')
+        elif BLUE_VERSION[:2] == 'V6' and version[:2] != 'V6':
+            v = v.replace('shiboken2.shiboken2', 'shiboken6.Shiboken')
+            v = v.replace('PySide2', 'PySide6')
+        return v
+
     tabBar = window.tabBar
     ind = tabBar.addTab(basename(img.filename))
     tabBar.setCurrentIndex(ind)
@@ -403,7 +413,7 @@
         meta_dict = imagej_description_metadata(tfile.pages[0].is_imagej)
         try:
             if rlayer is not None:
-                d = pickle.loads(literal_eval(meta_dict['develop']))  # tifffile turns meta_dict keys to lower !
+                d = pickle.loads(literal_eval(compat(meta_dict['develop'])))  # tifffile turns meta_dict keys to lower !
                 rlayer.__setstate__(d)
             # import layer stack
             # Every Qlayer state dict is pickled. Thus, to import layer stack, unpickled entries may be skipped safely.
@@ -418,20 +428,11 @@
                 try:
                     v = meta_dict[key]
                     if type(v) is str:
-                        # possibly pickled string. Trial conversion to the
-                        # right bLUe version and unpickling.
-                        if BLUE_VERSION[:2] == 'V2' and version[:2] == 'V6':
-                            v = v.replace('\\x12shiboken6.Shiboken', '\\x13shiboken2.shiboken2')
-                            v = v.replace('PySide6', 'PySide2')
-                        elif BLUE_VERSION[:2] == 'V6' and version[:2] != 'V6':
-                            v = v.replace('shiboken2.shiboken2', 'shiboken6.Shiboken')
-                            v = v.replace('PySide2', 'PySide6')
+                        # possibly pickled string. Try conversion to the
+                        # right bLUe version and unpickle.
+                        v = compat(v)
                     d = pickle.loads(literal_eval(v))
-<<<<<<< HEAD
-                    if key == 'cropmargins':
-=======
                     if key == 'cropmargins' and d != (0.0, 0.0, 0.0, 0.0):
->>>>>>> 08fc3e72
                         img.setCropMargins(d, window.cropTool)  # type(d) is tuple
                         window.cropButton.setChecked(Qt.Checked)
                     elif type(d) is dict:
@@ -521,7 +522,6 @@
         # QApplication.processEvents()
         window.setEnabled(True)
         progress.close()
-
 
 
 def saveFile(filename, img, quality=-1, compression=-1, writeMeta=True):
@@ -1841,7 +1841,7 @@
 
     # app style sheet
     if THEME == "light":
-        app.setstyleSheet("""QMainWindow, QGraphicsView, QListWidget, QMenu, QTableView {background-color: rgb(200, 200, 200)}\
+        app.setStyleSheet("""QMainWindow, QGraphicsView, QListWidget, QMenu, QTableView {background-color: rgb(200, 200, 200)}\
                                QWidget, QTableView, QTableView * {font-size: 9pt} QPushButton {font-size: 6pt}"""
                           )
     else:
