"""
This File is part of bLUe software.

Copyright (C) 2017  Bernard Virot <bernard.virot@libertysurf.fr>

This program is free software: you can redistribute it and/or modify
it under the terms of the GNU Lesser General Public License as
published by the Free Software Foundation, version 3.

This program is distributed in the hope that it will be useful, but
WITHOUT ANY WARRANTY; without even the implied warranty of
MERCHANTABILITY or FITNESS FOR A PARTICULAR PURPOSE. See the GNU
Lesser General Lesser Public License for more details.

You should have received a copy of the GNU Lesser General Public License
along with this program. If not, see <http://www.gnu.org/licenses/>.

Qt5 is licensed under the LGPL version 3,
PySide6 is licensed under the LGPL version 2.1
exiftool Copyright © 2013-2016, Phil Harvey.exiftool is licensed under thePerl Artistic License
The Python Imaging Library (PIL) is

    Copyright © 1997-2011 by Secret Labs AB
    Copyright © 1995-2011 by Fredrik Lundh

Pillow is the friendly PIL fork. It is Copyright © 2010-2018 by Alex Clark and contributors

libRaw Copyright (C) 2008-2018 LibRaw LLC (http://www.libraw.org, info@libraw.org)
rawpy is licensed under the MIT license Copyright (c) 2014 Maik Riechert

The QtHelp module uses the CLucene indexing library
Copyright (C) 2003-2006 Ben van Klinken and the CLucene Team

Changes are Copyright (C) 2010 Nokia Corporation and/or its subsidiary(-ies).

This library is free software; you can redistribute it and/or modify it under the terms of the GNU Lesser General Public License
as published by the Free Software Foundation; either version 2.1 of the License, or (at your option) any later version.

This library is distributed in the hope that it will be useful, but WITHOUT ANY WARRANTY; without even the implied warranty of
MERCHANTABILITY or FITNESS FOR A PARTICULAR PURPOSE. See the GNU Lesser General Public License for more details.

You should have received a copy of the GNU Lesser General Public License along with this library; if not, write to the Free Software Foundation,
Inc., 51 Franklin Street, Fifth Floor, Boston, MA 02110-1301 USA

opencv copyright
//  IMPORTANT: READ BEFORE DOWNLOADING, COPYING, INSTALLING OR USING.
//
//  By downloading, copying, installing or using the software you agree to this license.
//  If you do not agree to this license, do not download, install,
//  copy or use the software.
//
//
//                           License Agreement
//                For Open Source Computer Vision Library
//
// Copyright (C) 2013, NVIDIA Corporation, all rights reserved.
// Copyright (C) 2014, Itseez Inc., all rights reserved.
// Third party copyrights are property of their respective owners.
//
// Redistribution and use in source and binary forms, with or without modification,
// are permitted provided that the following conditions are met:
//
//   * Redistribution's of source code must retain the above copyright notice,
//     this list of conditions and the following disclaimer.
//
//   * Redistribution's in binary form must reproduce the above copyright notice,
//     this list of conditions and the following disclaimer in the documentation
//     and/or other materials provided with the distribution.
//
//   * The name of the copyright holders may not be used to endorse or promote products
//     derived from this software without specific prior written permission.
//
// This software is provided by the copyright holders and contributors "as is" and
// any express or implied warranties, including, but not limited to, the implied
// warranties of merchantability and fitness for a particular purpose are disclaimed.
// In no event shall the copyright holders or contributors be liable for any direct,
// indirect, incidental, special, exemplary, or consequential damages
// (including, but not limited to, procurement of substitute goods or services;
// loss of use, data, or profits; or business interruption) however caused
// and on any theory of liability, whether in contract, strict liability,
// or tort (including negligence or otherwise) arising in any way out of
// the use of this software, even if advised of the possibility of such damage.
//
//M*/

pywin32 License

Unless stated in the specific source file, this work is
Copyright (c) 1996-2008, Greg Stein and Mark Hammond.
All rights reserved.

Redistribution and use in source and binary forms, with or without
modification, are permitted provided that the following conditions
are met:

Redistributions of source code must retain the above copyright notice,
this list of conditions and the following disclaimer.

Redistributions in binary form must reproduce the above copyright
notice, this list of conditions and the following disclaimer in
the documentation and/or other materials provided with the distribution.

Neither names of Greg Stein, Mark Hammond nor the name of contributors may be used
to endorse or promote products derived from this software without
specific prior written permission.

THIS SOFTWARE IS PROVIDED BY THE COPYRIGHT HOLDERS AND CONTRIBUTORS ``AS
IS'' AND ANY EXPRESS OR IMPLIED WARRANTIES, INCLUDING, BUT NOT LIMITED
TO, THE IMPLIED WARRANTIES OF MERCHANTABILITY AND FITNESS FOR A
PARTICULAR PURPOSE ARE DISCLAIMED. IN NO EVENT SHALL THE REGENTS OR
CONTRIBUTORS BE LIABLE FOR ANY DIRECT, INDIRECT, INCIDENTAL, SPECIAL,
EXEMPLARY, OR CONSEQUENTIAL DAMAGES (INCLUDING, BUT NOT LIMITED TO,
PROCUREMENT OF SUBSTITUTE GOODS OR SERVICES; LOSS OF USE, DATA, OR
PROFITS; OR BUSINESS INTERRUPTION) HOWEVER CAUSED AND ON ANY THEORY OF
LIABILITY, WHETHER IN CONTRACT, STRICT LIABILITY, OR TORT (INCLUDING
NEGLIGENCE OR OTHERWISE) ARISING IN ANY WAY OUT OF THE USE OF THIS
SOFTWARE, EVEN IF ADVISED OF THE POSSIBILITY OF SUCH DAMAGE.
"""
import io
import os
from os import path, walk, remove
from os.path import isfile
from tempfile import mktemp

from bLUeGui.graphicsForm import baseGraphicsForm
from bLUeTop import resources_rc  # mandatory

import numpy as np
import multiprocessing
import sys
import threading
from itertools import cycle
from time import sleep
import gc
import tifffile
from ast import literal_eval
from types import MethodType
import pickle
import rawpy

from bLUeCore.bLUeLUT3D import HaldArray
from bLUeTop.drawing import initBrushes, loadPresets
from bLUeTop.graphicsDraw import drawForm
from bLUeTop.graphicsHDRMerge import HDRMergeForm
from bLUeTop.graphicsSegment import segmentForm
from PySide6.QtCore import QUrl, QFileInfo
from PySide6.QtGui import QPixmap, QCursor, QKeySequence, QDesktopServices, QFont, \
    QTransform, QColor, QImage, QIcon, QAction
from PySide6.QtWidgets import QApplication, \
    QDockWidget, QSizePolicy, QSplashScreen, QWidget, \
    QTabWidget, QToolBar, QComboBox, QTabBar
from bLUeTop.QtGui1 import app, window, splitWin
from bLUeTop import exiftool
from bLUeTop.graphicsBlendFilter import blendFilterForm
from bLUeTop.graphicsHVLUT2D import HVLUT2DForm
from bLUeTop.graphicsInvert import invertForm
from bLUeTop.graphicsMixer import mixerForm
from bLUeTop.graphicsNoise import noiseForm
from bLUeTop.graphicsRaw import rawForm
from bLUeTop.graphicsTransform import transForm, imageForm
from bLUeGui.bLUeImage import QImageBuffer, QImageFormats, ndarrayToQImage
from bLUeTop.presetReader import aParser
from bLUeTop.rawProcessing import rawRead
from bLUeTop.versatileImg import vImage, metadataBag
from bLUeTop.MarkedImg import imImage, QRawLayer, QCloningLayer, QLayerImage, QDrawingLayer
from bLUeTop.graphicsRGBLUT import graphicsForm
from bLUeTop.graphicsLUT3D import graphicsForm3DLUT
from bLUeTop.graphicsAutoLUT3D import graphicsFormAuto3DLUT
from bLUeTop.lutUtils import LUTSIZE, LUT3D, LUT3DIdentity
from bLUeGui.colorPatterns import cmHSP, cmHSB
from bLUeTop.colorManagement import icc
from bLUeTop.graphicsCoBrSat import CoBrSatForm
from bLUeTop.graphicsExp import ExpForm
from bLUeTop.graphicsPatch import patchForm
from bLUeTop.settings import USE_POOL, POOL_SIZE, THEME, TABBING, BRUSHES_PATH, COLOR_MANAGE_OPT, HAS_TORCH
from bLUeTop.utils import UDict, stateAwareQDockWidget, QImageFromFile
from bLUeGui.tool import cropTool, rotatingTool
from bLUeTop.graphicsTemp import temperatureForm
from bLUeTop.graphicsFilter import filterForm
from bLUeTop.graphicsHspbLUT import graphicsHspbForm
from bLUeTop.graphicsLabLUT import graphicsLabForm

from bLUeGui.dialog import *
from bLUeTop.viewer import playDiaporama, viewer

from version import BLUE_VERSION

##################
#  Software Attributions
attributions = """
exiftool Copyright © 2013-2016, Phil Harvey
QRangeSlider Copyright (c) 2011-2012, Ryan Galloway
The Python Imaging Library (PIL) is
    Copyright © 1997-2011 by Secret Labs AB
    Copyright © 1995-2011 by Fredrik Lundh
Pillow Copyright © 2010-2018 by Alex Clark and contributors
libraw Copyright (C) 2008-2018 
rawpy Copyright (C) 2014 Maik Riechert
seamlessClone and CLAHE are Opencv functions
mergeMertens is an Opencv class
grabCut is a parallel version of an Opencv function
Pretrained classifier (C) Hui Zeng, Jianrui Cai, Lida Li, Zisheng Cao, and Lei Zhang
This product includes DNG technology under license by Adobe Systems Incorporated
credit https://icones8.fr/
"""

##############
# default adjustment form size
axeSize = 200
##############

##############
# multiprocessing pool
pool = None


##############

################################
# unbound generic event handlers.
# They should be bound  dynamically
# to specific widgets (e.g. QLabels)
# to provide interactions with images
################################


def widgetChange(button, window=window):
    """
    called by all main form button and slider slots (cf. QtGui1.py onWidgetChange)

    @param button:
    @type button: QWidget
    @param window:
    @type window: QWidget
    """
    # wdgName = button.objectName()
    if button is window.fitButton:  # wdgName == "fitButton" :
        window.label.img.fit_window()
        # update crop button positions
        window.cropTool.drawCropTool(window.label.img)
    elif button is window.cropButton:
        if button.isChecked():
            window.cropTool.drawCropTool(window.label.img)
            for b in window.cropTool.btnDict.values():
                b.show()
        else:
            for b in window.cropTool.btnDict.values():
                b.hide()
        window.label.img.isCropped = button.isChecked()
    elif button is window.rulerButton:  # wdgName == "rulerButton":
        window.label.img.isRuled = button.isChecked()
    elif button is window.eyeDropper:  # wdgName == 'eyeDropper':
        if button.isChecked():  # window.btnValues['colorPicker']:
            dlg = window.colorChooser
            dlg.show()
            try:
                dlg.closeSignal.sig.disconnect()
            except RuntimeError:
                pass
            dlg.closeSignal.sig.connect(lambda: button.setChecked(False))
        else:
            window.colorChooser.close()
    updateStatus()
    window.label.repaint()


def addAdjustmentLayers(layers, images):
    """
    Adds a list of layers to the current document and restore their states.
    Entries not corresponding to menu layers actions are skipped.
    @param layers:
    @type layers: list of (key, dict)
    @param images
    @type images ndarray
    """
    if layers is None:
        return
    count = 1
    waitImages = []
    for item in layers:
        d = item[1]['state']
        # add layer to stack
        layer = menuLayer(item[1]['actionname'], sname=item[0], script=True)
        if d['mask'] == 1:
            if layer is not None:
                buf = images.asarray()[count]
                buf = buf.reshape(layer.height(), layer.width(), 4)
                layer.mask = ndarrayToQImage(buf, QImage.Format_ARGB32)
                layer.__setstate__(item[1])  # keep after mask init
            count += 1
        else:
            if layer is not None:
                layer.__setstate__(item[1])  # keep after mask init
        if 'images' in d:  # for retro compatibility with previous bLU file formats
            n = d['images']
            if type(n) is tuple:
                n = n.count(1)
            if n > 0:
                waitImages.append((layer, n))  # image offset not known yet

    images_loaded = False
    for layer, n in waitImages:
        t = type(layer)
        # all layers managing images should be subclasses of QLayer.
        # TODO : to handle multiple images n should be a tuple of binary values
        if t in [QLayerImage, QDrawingLayer, QCloningLayer]:
            images_loaded = True
            buf = images.asarray()[count]
            buf = buf.reshape(layer.height(), layer.width(), 4)
            layer.sourceImg = ndarrayToQImage(buf, QImage.Format_ARGB32)
            if t is QCloningLayer:
                layer.getGraphicsForm().updateSource()
            layer.applyToStack()  # TODO added 22/11/21 because images are loaded after all calls to __setstate__() - validate
            parentImage = layer.parentImage  # same for all layers
        count += n
    if images_loaded:
        parentImage.setActiveLayer(len(parentImage.layersStack) - 1)
        parentImage.onImageChanged()


def addBasicAdjustmentLayers(img, window=window):
    if img.rawImage is None:
        pass
        # menuLayer('actionColor_Temperature')
        # menuLayer('actionExposure_Correction')
        # menuLayer('actionContrast_Correction')
    # select active layer : top row
    window.tableView.select(0, 1)


def addRawAdjustmentLayer(window=window):
    """
    Add a development layer to the layer stack
    """
    rlayer = window.label.img.addAdjustmentLayer(layerType=QRawLayer, name='Develop', role='RAW')
    grWindow = rawForm.getNewWindow(axeSize=axeSize, targetImage=window.label.img, layer=rlayer, parent=window)
    # wrapper for the right apply method
    pool = getPool()
    rlayer.execute = lambda l=rlayer, pool=pool: l.tLayer.applyRawPostProcessing(pool=pool)
    # record action name for scripting
    rlayer.actionName = 'Develop'  # not a menu action !
    # dock the form
    dock = stateAwareQDockWidget(window)
    dock.tabbed = TABBING
    dock.setWidget(grWindow)
    dock.setWindowFlags(grWindow.windowFlags())
    dock.setWindowTitle(grWindow.windowTitle())
    dock.move(900, 40)
    dock.setStyleSheet("QGraphicsView{margin: 10px; border-style: solid; border-width: 1px; border-radius: 1px;}")
    rlayer.view = dock
    # add to docking area
    window.addDockWidget(Qt.RightDockWidgetArea, dock)
    # update layer stack view
    window.tableView.setLayers(window.label.img)
    return rlayer


def loadImage(img, tfile=None, version='unknown', withBasic=True, window=window):
    """
    load a vImage into bLUe and build layer stack.
    if tfile is an opened TiffFile instance, import layer stack from file
    @param img:
    @type img: vImage
    @param tfile
    @type tfile: TiffFile instance
<<<<<<< HEAD
    @param version: tfile bLUe version number
=======
    @param version: version of bLU file writer
>>>>>>> 08e24be7
    @type version: str
    @param withBasic:
    @type withBasic: boolean
    @param window:
    @type window: QWidget
    """
    tabBar = window.tabBar
    ind = tabBar.addTab(basename(img.filename))
    tabBar.setCurrentIndex(ind)
    tabBar.setTabData(ind, img)
    setDocumentImage(img)

    window.tableView.previewOptionBox.setChecked(True)

    # add development layer for raw image, and develop
    rlayer = None
    if img.rawImage is not None:
        rlayer = addRawAdjustmentLayer()

    fromBlue = tfile is not None and img.filename[-4:].upper() in BLUE_FILE_EXTENSIONS
    # import layer stack from .BLU file
    if fromBlue:  # tfile is not None and img.filename[-4:].upper() in BLUE_FILE_EXTENSIONS:
        # get ordered dict of layers.
        # Tifffile relies on Python 3 formatting for bytes --> str decoding.
        # It implicitly calls __str__() to get "standard" string representation of bytes
        # (cf. the function imagej_description() in tifffile.py)
        # This last representation is then encoded/decoded to and from the tiff file.
        # str representations of tag values may contain arbitrary '=' char, so we need
        # our modified version of imagej_description_metadata() to get the dict.
        # Next, str representation of tag values are decoded to bytes by applying literal_eval
        # as inverse of __str__(), and finally tag values are unpickled.
        meta_dict = imagej_description_metadata(tfile.pages[0].is_imagej)
        try:
            if rlayer is not None:
                d = pickle.loads(literal_eval(meta_dict['develop']))  # tifffile turns meta_dict keys to lower !
                rlayer.__setstate__(d)
            # import layer stack
            # Every Qlayer state dict is pickled. Thus, to import layer stack, unpickled entries may be skipped safely.
            # This enables the cancelation of spurious entries added by tifffile/ImageJ protocol.
            withBasic = False  # the imported layer stack only
            layers = []
            for key in meta_dict:
                # unpickled values raise exceptions that are all skipped. The corresponding keys
                # can be 'version' (here renamed 'imageJ' by tifffile), 'sourceformat' and some keys set
                # by tifffile: 'hyperstack' and 'images' (don't confuse with the key
                # 'images' in QLayer's dict).
                try:
                    v = meta_dict[key]
<<<<<<< HEAD
                    if type(v) is str and version[:2] != 'V6':
                        v = v.replace('shiboken2.shiboken2', 'shiboken6.Shiboken')
                        v = v.replace('PySide2', 'PySide6')
                    d = pickle.loads(literal_eval(v))
                    if type(d) is dict:
=======
                    if type(v) is str:
                        # possibly pickled string. Trial conversion to the
                        # right bLUe version and unpickling.
                        if BLUE_VERSION[:2] == 'V2' and version[:2] == 'V6':
                            v = v.replace('\\x12shiboken6.Shiboken', '\\x13shiboken2.shiboken2')
                            v = v.replace('PySide6', 'PySide2')
                        elif BLUE_VERSION[:2] == 'V6' and version[:2] != 'V6':
                            v = v.replace('shiboken2.shiboken2', 'shiboken6.Shiboken')
                            v = v.replace('PySide2', 'PySide6')
                    d = pickle.loads(literal_eval(v))
                    if key == 'crop':
                        img.setCropMargins(d, window.cropTool)  # type(d) is tuple
                    elif type(d) is dict:
>>>>>>> 08e24be7
                        layers.append((key, d))
                except (SyntaxError, ValueError, pickle.UnpicklingError):
                    pass
<<<<<<< HEAD
        except (SyntaxError, ValueError, pickle.UnpicklingError) as e:
            dlgWarn('Invalid format %s' % img.filename, str(e))
=======
        except (SyntaxError, ValueError, ModuleNotFoundError, pickle.UnpicklingError) as e:
            # exceptions raised while unpickling meta_dict['develop'] cannot be
            # skipped.
            dlgWarn('loadImage: Invalid format %s' % img.filename, str(e))
>>>>>>> 08e24be7
            raise
        addAdjustmentLayers(layers, tfile.series[0])

    # add default adjustment layers
    if withBasic:
        addBasicAdjustmentLayers(img)

    # updates
    # for bLU file loading updates are already done by __setstate__() methods of graphic forms
    if not fromBlue:  # TODO added 22/11/21 validate
        img.layersStack[0].applyToStack()
        img.onImageChanged()


def openFile(f, window=window):
    """
    Top level function for file opening, used by File Menu actions
    @param f: file name
    @type f: str
    @param window:
    @type window: QWidget
    """
    iobuf = None
    sourceformat = path.basename(f)[-4:].upper()
    tfile = None
    version = 'unknown'
    try:
        QApplication.setOverrideCursor(Qt.WaitCursor)
        QApplication.processEvents()
        if sourceformat in BLUE_FILE_EXTENSIONS:
            tfile = tifffile.TiffFile(f)
            meta_dict = tfile.imagej_metadata  # no unpickling needed here, so we use imagej_metadata
            version = meta_dict.get('version', 'unknown')  # unused yet
            sourceformat = meta_dict.get('sourceformat')  # read actual source format
            if sourceformat in RAW_FILE_EXTENSIONS:
                # is .blu file from raw
                buf_ori_len = meta_dict['buf_ori_len']
                rawbuf = tfile.series[0].pages[0].asarray()[0, :buf_ori_len]
                iobuf = io.BytesIO(rawbuf.tobytes())
        # load imImage instance from file, bLU file included
        # if rawiobuf is None the image file is read using QImageReader
        img = imImage.loadImageFromFile(f, rawiobuf=iobuf, cmsConfigure=True, window=window)
        img.sourceformat = sourceformat
        # init layers
        if img is not None:
            loadImage(img, tfile=tfile, version=version)
            updateStatus()
            # update list of recent files
            recentFiles = window.settings.value('paths/recent', [])
            # settings.values returns a str or a list of str,
            # depending on the count of items. May be a PySide6 bug
            # in QVariant conversion.
            if type(recentFiles) is str:
                recentFiles = [recentFiles]
            recentFiles = list(filter(lambda a: a != f, recentFiles))
            recentFiles.insert(0, f)
            if len(recentFiles) > 10:
                recentFiles.pop()
            window.settings.setValue('paths/recent', recentFiles)
    except (ValueError, IOError, rawpy.LibRawFatalError) as e:
        QApplication.restoreOverrideCursor()
        QApplication.processEvents()
        dlgWarn(str(e))
    finally:
        if tfile is not None:
            tfile.close()
        QApplication.restoreOverrideCursor()
        QApplication.processEvents()


def saveFile(filename, img, quality=-1, compression=-1, writeMeta=True):
    """
    Save image and meta data to file
    @param filename:
    @type filename:
    @param img:
    @type img:
    @param quality:
    @type quality:
    @param compression:
    @type compression:
    @param writeMeta:
    @type writeMeta:
    """
    if isfile(filename):
        reply = QMessageBox()
        reply.setWindowTitle('Warning')
        reply.setIcon(QMessageBox.Warning)
        reply.setText("File %s already exists\n" % filename)
        reply.setStandardButtons(QMessageBox.Cancel)
        accButton = QPushButton("Save as New Copy")
        rejButton = QPushButton("OverWrite")
        reply.addButton(accButton, QMessageBox.AcceptRole)
        reply.addButton(rejButton, QMessageBox.RejectRole)
        reply.setDefaultButton(accButton)
        reply.exec_()
        retButton = reply.clickedButton()
        # build a unique name
        if retButton is accButton:
            i = 0
            base = filename
            if '_copy' in base:
                flag = '_'
            else:
                flag = '_copy'
            while isfile(filename):
                filename = base[:-4] + flag + str(i) + base[-4:]
                i = i + 1
        # overwrite
        elif retButton is rejButton:
            pass
        else:
            raise ValueError("Saving Operation Failure")
    # call mImage.save to write image to file and return a thumbnail
    # throw ValueError or IOError
    try:
        QApplication.setOverrideCursor(Qt.WaitCursor)
        QApplication.processEvents()
        thumb = img.save(filename, quality=quality, compression=compression)
        # write metadata
        if writeMeta and thumb is not None:
            tempFilename = mktemp('.jpg')
            # save thumb jpg to temp file
            thumb.save(tempFilename)
            # copy temp file to image file, img.filename not updated yet
            img.restoreMeta(img.filename, filename, thumbfile=tempFilename)
            remove(tempFilename)
    finally:
        QApplication.restoreOverrideCursor()
        QApplication.processEvents()
    return filename


def closeTabs(index=None, window=window):
    """
    Tries to save and close the opened document in tab index, or all opened documents if index is None .
    If it succeeds to close all opened documents, the method resets the GUI to default.
    """
    if not canClose(index=index) or window.tabBar.count() > 0:
        ##########
        # window.tableView.clear(delete=True)  # TODO added 29/11/21 validate
        # window.histView.targetImage = None   # TODO added 29/11/21 validate
        ############
        gc.collect()
        return
    # window.tableView.clear(delete=True)
    window.histView.targetImage = None
    defaultImImage = initDefaultImage()
    window.label.img = defaultImImage
    window.label_2.img = defaultImImage
    window.label_3.img = defaultImImage
    window.tableView.clear(delete=True)  # 30/11/21
    gc.collect()
    window.label.update()
    window.label_2.update()
    window.label_3.update()


def showHistogram(window=window):
    """
    Update and display the histogram of the
    currently opened document
    """
    if window.histView.listWidget1.items['Original Image'].checkState() is Qt.Checked:
        histImg = vImage(QImg=window.label.img.getCurrentImage())  # must be vImage : histogram method needed
    else:
        histImg = window.label.img.layersStack[-1].getCurrentMaskedImage()
    if window.histView.options['R'] or window.histView.options['G'] or window.histView.options['B']:
        window.histView.mode = 'RGB'
        window.histView.chanColors = [QColor(255, 0, 0), QColor(0, 255, 0), QColor(10, 10, 255)]
        window.histView.chans = [['R', 'G', 'B'].index(ch) for ch in ['R', 'G', 'B'] if window.histView.options[ch]]
    else:
        window.histView.mode = 'Luminosity'
        window.histView.chanColors = [Qt.gray]
        window.histView.chans = []
    histView = histImg.histogram(QSize(window.histView.width(), window.histView.height()),
                                 chans=window.histView.chans, bgColor=Qt.black,
                                 chanColors=window.histView.chanColors, mode=window.histView.mode,
                                 addMode='Luminosity' if window.histView.options['L'] else '')
    window.histView.cache = QPixmap.fromImage(histView)
    window.histView.Label_Hist.setPixmap(window.histView.cache)
    window.histView.Label_Hist.drawingWidth = histView.drawingWidth
    window.histView.Label_Hist.drawingScale = histView.drawingScale


def restoreBrush(layer):
    """
    Sync brush tools with brushDict
    @param d:
    @type d: dict
    """
    d = layer.brushDict
    if d is None:
        return
    window.verticalSlider1.setValue(d['size'])
    window.verticalSlider2.setValue(int(d['opacity'] * 100.0))
    window.verticalSlider3.setValue(int(d['hardness'] * 100.0))
    window.verticalSlider4.setValue(int(d['flow'] * 100.0))
    window.colorChooser.setCurrentColor(d['color'])
    graphicsForm = layer.getGraphicsForm()
    # graphicsForm may be None if the layer is being created
    if graphicsForm is not None:
        graphicsForm.spacingSlider.setValue(int(d['spacing']) * 10)
        graphicsForm.jitterSlider.setValue(int(d['jitter']) * 10)
        graphicsForm.orientationSlider.setValue(int(d['orientation']) + 180)
    ind = window.brushCombo.findText(d['name'])
    if ind != -1:
        window.brushCombo.setCurrentIndex(ind)  # trigger brushUpdate() - keep last
    window.label.State['brush'] = d.copy()


def setDocumentImage(img, window=window):
    """
    Inits GUI and displays the current document
    @param img: image
    @type img: imImage
    @param window:
    @type window: QWidget
    """
    if img is None:
        return
    # restore color management
    icc.configure(colorSpace=img.colorSpace, workingProfile=img.cmsProfile)
    # restore GUI
    window.label.img.savedBtnValues = window.btnValues.copy()
    d = img.savedBtnValues
    if d:  # a saved dict exists
        window.btnValues = d.copy()
    else:  # reset to default
        for k in window.btnValues:
            window.btnValues[k] = False
        window.btnValues['pointer'] = True  # default checked autoexclusive button (needed)
    window.label.img = img
    # update img in current tab, if it was recreated (rotation, resizing,...)
    ind = window.tabBar.currentIndex()
    if window.tabBar.tabData(ind) is not img:
        window.tabBar.setTabText(ind, basename(img.filename))
        window.tabBar.setTabData(ind, img)
    window.cropTool.fit(img)
    window.cropTool.drawCropTool(img)
    # set button states
    for btn in window.btns.values():
        s = btn.autoExclusive()
        btn.setAutoExclusive(False)
        btn.setChecked(window.btnValues[btn.accessibleName()])
        btn.setAutoExclusive(s)
    # init histogram
    window.histView.targetImage = window.label.img

    # image changed event handler
    def f(hist=True):
        # refresh windows (use repaint for faster update)
        window.label.repaint()
        window.label_3.repaint()
        if not hist:
            return
        # recompute and display histogram for the selected image
        showHistogram()

    # active layer changed event handler
    def g():
        layer = window.label.img.getActiveLayer()
        if layer.isDrawLayer():
            if layer.brushDict is None:  # no brush set yet
                window.label.brushUpdate()
                layer.brushDict = window.label.State['brush']
            restoreBrush(layer)

    window.label.img.onImageChanged = f
    window.label.img.onActiveLayerChanged = g

    # init = first change
    f()
    g()
    ###################################
    # init displayed images
    # label.img : working image
    # label_2.img  : before image (copy of the initial state of working image)
    # label_3.img : reference to working image
    ###################################
    # before image : the stack is not copied
    window.label_2.img = imImage(QImg=img, meta=img.meta)
    # restore normal mode
    if window.viewState != 'After':
        window.viewState = 'After'
        window.splitter.hide()
        window.label.show()
    # after image : ref to the opened document
    window.label_3.img = img
    # no mouse drawing or painting
    window.label_2.img.isMouseSelectable = False
    # init layer view
    window.tableView.setLayers(window.label.img)
    tool = window.label.img.getActiveLayer().tool
    if tool is not None:
        tool.showTool()
    # color management settings may have changed : update presentation layers
    window.label.img.updatePixmap()
    window.label_2.img.updatePixmap()
    window.label.update()
    window.label_2.update()
    window.label_3.update()
    updateStatus()
    gc.collect()  # tested : (very) efficient here


def updateMenuOpenRecent(window=window):
    """
    Update the list of recent files displayed
    in the QMenu menuOpen_recent, and init
    the corresponding actions
    """
    window.menuOpen_recent.clear()
    recentFiles = window.settings.value('paths/recent', [])
    # settings.values returns a str or a list of str,
    # depending on the count of items. May be a PySide6 bug
    # in QVariant conversion.
    if type(recentFiles) is str:
        recentFiles = [recentFiles]
    for filename in recentFiles:
        window.menuOpen_recent.addAction(filename, lambda x=filename: openFile(x))


def updateMenuLoadPreset():
    """
    Menu aboutToShow handler
    """

    def f(filename):
        try:
            QApplication.setOverrideCursor(Qt.WaitCursor)
            brushes, patterns = loadPresets(filename, first=window.brushCombo.count() + 1)
            window.brushes.extend(brushes)
            for b in brushes:
                if b.preset is None:
                    window.brushCombo.addItem(b.name, b)
                else:
                    window.brushCombo.addItem(QIcon(b.preset), b.name, b)
            for p in patterns:
                window.patternCombo.addItem(QIcon(p.pxmp), p.name, p)
        finally:
            QApplication.restoreOverrideCursor()

    window.menuLoad_Preset.clear()
    for entry in os.scandir(BRUSHES_PATH):
        if entry.is_file():
            ext = entry.name[-4:].lower()
            if ext in ['.png', '.jpg', '.abr']:
                filename = os.getcwd() + '\\' + BRUSHES_PATH + '\\' + entry.name
                # filter .abr versions
                if ext == '.abr':
                    v = aParser.getVersion(filename)
                    if v != '6.2':
                        continue
                # add file to sub menu
                window.menuLoad_Preset.addAction(entry.name, lambda x=filename: f(x))


def updateEnabledActions(window=window):
    """
    Menu aboutToShow handler
    """
    window.actionColor_manage.setChecked(icc.COLOR_MANAGE)
    window.actionSave.setEnabled(window.label.img.isModified)
    window.actionSave_As.setEnabled(window.label.img.isModified)
    window.actionSave_As_bLU_Doc.setEnabled(window.label.img.isModified)
    window.actionSave_Hald_Cube.setEnabled(window.label.img.isHald)
    window.actionAuto_3D_LUT.setEnabled(HAS_TORCH)


def menuFile(name, window=window):
    """
    Menu handler
    @param name: action name
    @type name: str
    @param window:
    @type window: QWidget
    """
    # new document
    if name == 'actionNew_2':
        # get image from clipboard, if any
        cb = QApplication.clipboard()
        cbImg = cb.image()
        w, h = (200,) * 2
        if not cbImg.isNull():
            w, h = cbImg.width(), cbImg.height()
            cb.clear()
        dlg = dimsInputDialog(w, h)
        dlg.open()

        def f():
            nonlocal cbImg
            if cbImg.isNull():
                # new image
                imgNew = QImage(dlg.dims['w'], dlg.dims['h'], QImage.Format_ARGB32)
                # set background color for the new document
                imgNew.fill(Qt.white)
                img = imImage(QImg=imgNew)
            else:
                # paste
                if w == dlg.dims['w'] and h == dlg.dims['h']:
                    img = imImage(QImg=cbImg)
                else:
                    img = imImage(QImg=cbImg.scaled(dlg.dims['w'], dlg.dims['h']))
            img.filename = 'unnamed'
            loadImage(img, withBasic=False)  # don't add any adjustment layer

        dlg.onAccept = f
    # load image from file
    elif name in ['actionOpen']:
        # get file name from dialog
        filename = openDlg(window, ask=False)
        # open file
        if filename is not None:
            openFile(filename)
    # saving dialog
    elif name in ['actionSave', 'actionSave_As', 'actionSave_As_bLU_Doc']:
        saveAsBLU = (name == 'actionSave_As_bLU_Doc')
        saveAs = (name == 'actionSave_As') or saveAsBLU
        if window.label.img.useThumb and not saveAsBLU:
            dlgWarn("Uncheck Preview mode before saving")
        else:
            if saveAsBLU and not window.label.img.useThumb:
                dlgWarn("for better performances switch to Preview mode before saving a bLU document")
            img = window.label.img
            try:
                if saveAs:
                    ext = 'blu' if saveAsBLU else 'jpg'
                    filename, quality, compression, writeMeta = saveDlg(img, window, ext=ext,
                                                                        selected=True)  # not saveAs)
                    filename = saveFile(filename, img, quality=quality, compression=compression, writeMeta=writeMeta)
                else:
                    filename = saveFile(img.filename, img, writeMeta=True)
                img.filename = filename  # don't move up !
                window.tabBar.setTabText(window.tabBar.currentIndex(), basename(filename))
                dlgInfo("%s written" % filename)
                window.label.img.setModified(False)
            except (ValueError, IOError) as e:
                dlgWarn(str(e))
    # closing dialog : close opened document
    elif name == 'actionClose':
        closeTabs()
    updateStatus()


def menuView(name, window=window):
    """
    Menu handler
    @param name: action name
    @type name: str
    @param window:
    @type window: QWidget
    """
    ##################
    # before/after mode
    ##################
    if name == 'actionShow_hide_right_window_3':
        if window.splitter.isHidden():
            splitWin.setSplitView()
            window.viewState = 'Before/After'
        else:
            window.splitter.hide()
            window.label.show()
            window.splitView = False
            window.viewState = 'After'
            if window.btnValues['Crop_Button']:
                window.cropTool.drawCropTool(window.label.img)
    ###########
    # slide show
    ###########
    elif name == 'actionDiaporama':
        if getattr(window, 'diaporamaGenerator', None) is not None:
            reply = QMessageBox()
            reply.setWindowTitle('Question')
            reply.setIcon(QMessageBox.Information)
            reply.setText("A diaporama was suspended. Resume ?")
            reply.setStandardButtons(QMessageBox.No | QMessageBox.Yes)
            reply.setDefaultButton(QMessageBox.Yes)
            ret = reply.exec_()
            if ret == QMessageBox.No:
                window.diaporamaGenerator = None
        else:
            window.diaporamaGenerator = None
        if window.diaporamaGenerator is None:
            # start from parent dir of the last used directory
            lastDir = path.join(str(window.settings.value('paths/dlgdir', '.')), path.pardir)
            dlg = QFileDialog(window, "Select a folder to start the diaporama", lastDir)
            # dlg.setNameFilters(IMAGE_FILE_NAME_FILTER)
            dlg.setFileMode(QFileDialog.Directory)
            diaporamaList = []
            # directory dialog
            if dlg.exec_():
                newDir = dlg.selectedFiles()[0]  # dlg.directory().absolutePath()
                window.settings.setValue('paths/dlgdir', newDir)
                for dirpath, dirnames, filenames in walk(newDir):
                    for filename in [f for f in filenames
                                     if f.endswith(IMAGE_FILE_EXTENSIONS)]:
                        diaporamaList.append(path.join(dirpath, filename))
            window.diaporamaGenerator = cycle(diaporamaList)
        playDiaporama(window.diaporamaGenerator, parent=window)
    #############
    # library viewer
    #############
    elif name == 'actionViewer':
        # start from parent dir of the last used directory
        lastDir = path.join(str(window.settings.value('paths/dlgdir', '.')), path.pardir)
        dlg = QFileDialog(window, "select", lastDir)
        dlg.setNameFilters(IMAGE_FILE_NAME_FILTER)
        dlg.setFileMode(QFileDialog.Directory)
        dlg.setOptions(QFileDialog.DontUseNativeDialog)  # Native Dialog is too slow
        # open dialog
        if dlg.exec_():
            newDir = dlg.selectedFiles()[0]  # dlg.directory().absolutePath()
            window.settings.setValue('paths/dlgdir', newDir)
            viewerInstance = viewer.getViewerInstance(mainWin=window)
            viewerInstance.playViewer(newDir)  # asynchronous
    ###############
    # Color Chooser
    ###############
    elif name == 'actionColor_Chooser':
        window.colorChooser.show()
    ############
    # Histogram
    ############
    elif name == 'actionHistogram':
        window.histViewDock.show()
    updateStatus()


def menuImage(name, window=window):
    """
    Menu handler
    @param name: action name
    @type name: str
    @param window:
    @type window: QWidget
    """
    img = window.label.img
    # display image info
    if name == 'actionImage_info':
        # Format
        s = "Format : %s\n(cf. QImage formats in the doc for more info)" % QImageFormats.get(img.format(), 'unknown')
        # dimensions
        s = s + "\n\ndim : %d x %d" % (img.width(), img.height())
        # profile info
        if img.meta.profile is not None:
            s = s + "\n\nEmbedded profile found"  # length %d" % len(img.meta.profile)
        workingProfileInfo = icc.workingProfileInfo
        s = s + "\n\nWorking Profile : %s" % workingProfileInfo
        # rating
        s = s + "\n\nRating %s" % ''.join(['*'] * img.meta.rating)
        # formatted meta data
        s = s + "\n\n" + img.imageInfo
        # display
        w = labelDlg(parent=window, title='Image info', wSize=QSize(700, 700), search=True)
        w.label.setWordWrap(True)
        w.label.setTextInteractionFlags(Qt.TextSelectableByMouse)
        font = QFont("Courier New")
        w.label.setFont(font)
        w.label.setText(w.wrapped(s))
        w.show()
    elif name == 'actionSoft_proofing':
        proofingOn = window.actionSoft_proofing.isChecked()
        from PIL.ImageCms import getOpenProfile, PyCMSError
        if proofingOn:
            lastDir = str(window.settings.value('paths/profdlgdir', '.'))
            filter = "Profiles ( *" + " *".join(['.icc', '.icm']) + ")"
            dlg = QFileDialog(window, "Select", lastDir, filter)
            try:
                if dlg.exec_():
                    filenames = dlg.selectedFiles()
                    newDir = dlg.directory().absolutePath()
                    window.settings.setValue('paths/profdlgdir', newDir)
                    icc.configure(qscreen=window.currentScreenIndex, workingProfile=icc.workingProfile,
                                  softproofingwp=getOpenProfile(filenames[0]))
                else:
                    raise PyCMSError
            except PyCMSError:
                window.actionSoft_proofing.setChecked(False)
        else:
            icc.configure(qscreen=window.currentScreenIndex, workingProfile=icc.workingProfile, softproofingwp=None)
        window.label.img.updatePixmap()
        window.label_2.img.updatePixmap()
        window.label.update()
        window.label_2.update()
        updateStatus()
    elif name == 'actionColor_manage':
        icc.COLOR_MANAGE = window.actionColor_manage.isChecked()
        try:
            QApplication.setOverrideCursor(Qt.WaitCursor)
            QApplication.processEvents()
            img.updatePixmap()
            window.label_2.img.updatePixmap()
        finally:
            QApplication.restoreOverrideCursor()
            QApplication.processEvents()
        window.label.repaint()
        window.label_2.repaint()
        updateStatus()
    # force current display profile re-detection
    elif name == 'actionUpdate_display_profile':
        icc.configure(qscreen=window.currentScreenIndex, workingProfile=icc.workingProfile,
                      softproofingwp=icc.softProofingProfile)
        window.label.img.updatePixmap()
        window.label_2.img.updatePixmap()
        window.label.update()
        window.label_2.update()
    # show info for display and working profiles
    elif name == 'actionWorking_profile':
        w = labelDlg(parent=window, title='profile info')
        s = 'Working Profile : '
        if icc.workingProfile is not None:
            s = s + icc.workingProfileInfo
        s = s + '-------------\n' + 'Monitor Profile : '
        if icc.monitorProfile is None:
            if not COLOR_MANAGE_OPT:
                s = s + 'Color Management is disabled : check your config.json file\n\n'
            else:
                s = s + 'Automatic detection failed and no default profile was found\n\n'
            s = s + 'Define SYSTEM_PROFILE_DIR and DEFAULT_MONITOR_PROFILE_NAME in ' \
                    'the configuration file config.json ' \
                    'to match the path to your current display profile.\n' \
                    'Usual Profile dirs are on Linux ~/.local/share/icc\n' \
                    'and on Windows C:\Windows\System32\spool\drivers\color\n'
        else:
            s = s + icc.monitorProfileInfo + '-------------\n\n'

        s = s + 'Note :\nThe working profile is the color profile assigned to the image.' \
                'The monitor profile should correspond to your monitor. ' \
                'Both profiles are used in conjunction to display exact colors. ' \
                'If one of them is missing, bLUe cannot color manage the image. ' \
                'If the monitor profile listed above is not the right profile for your monitor, ' \
                'please check the system settings for color management.'
        w.label.setWordWrap(True)
        w.label.setText(s)
        w.show()
    # rotations
    elif name in ['action90_CW', 'action90_CCW', 'action180']:
        try:
            angle = 90 if name == 'action90_CW' else -90 if name == 'action90_CCW' else 180
            QApplication.setOverrideCursor(Qt.WaitCursor)
            QApplication.processEvents()
            # get new imImage
            tImg = img.bTransformed(QTransform().rotate(angle))
            # copy info strings
            tImg.filename = img.filename
            tImg.imageInfo = img.imageInfo
            setDocumentImage(tImg)
            tImg.layersStack[0].applyToStack()
            tImg.onImageChanged()
        finally:
            QApplication.restoreOverrideCursor()
            QApplication.processEvents()
    # resize
    elif name == 'actionImage_Resizing':
        w, h = img.width(), img.height()
        dlg = dimsInputDialog(w, h, keepBox=True)
        dlg.open()

        def f():
            img = window.label.img.resized(dlg.dims['w'], dlg.dims['h'], keepAspectRatio=dlg.dims['kr'])
            img.filename = 'unnamed'
            setDocumentImage(img)
            img.layersStack[0].applyToStack()

        dlg.onAccept = f
    # rating
    elif name in ['action0', 'action1', 'action2', 'action3', 'action4', 'action5']:
        img.meta.rating = int(name[-1:])
        updateStatus()
        with exiftool.ExifTool() as e:
            e.writeXMPTag(img.meta.filename, 'XMP:rating', img.meta.rating)


def getPool():
    global pool
    try:
        QApplication.setOverrideCursor(Qt.WaitCursor)
        QApplication.processEvents()
        # init pool only once
        if USE_POOL and (pool is None):
            pool = multiprocessing.Pool(POOL_SIZE)
    finally:
        QApplication.restoreOverrideCursor()
        QApplication.processEvents()
    return pool


def menuLayer(name, window=window, sname=None, script=False):
    """
    Menu Layer handler and scripting.
    Creates a layer and its associated graphic form.
    Returns the newly created layer or None.
    @param name: action name
    @type name: str
    @param sname: layer name from script
    @type sname: str
    @param script:
    @type script: boolean
    @return: layer
    @rtype: QLayer
    """

    # adhoc kw dict for getNewWindow calls
    def envdict():
        return {'targetImage': window.label.img,
                'layer': layer,
                'parent': window,
                'mainForm': window}

    # get layer instance name with priority to script if any
    def gn(name):
        return name if sname is None else sname

    # postlude
    def post(layer):
        # adding a new layer may modify the resulting image
        # (cf. actionNew_Image_Layer), so we update the presentation layer
        layer.parentImage.prLayer.update()
        layer.parentImage.onImageChanged()
        # record action name for scripting
        layer.actionName = name
        # docking the form
        dock = stateAwareQDockWidget(window)
        dock.tabbed = TABBING
        dock.setWidget(grWindow)
        dock.setWindowTitle(grWindow.windowTitle())
        layer.view = dock
        # update the view of layer stack
        window.tableView.setLayers(window.label.img)
        # enhance graphic scene display
        if isinstance(grWindow, baseGraphicsForm):
            grWindow.fitInView(grWindow.scene().sceneRect(), Qt.KeepAspectRatio)
        if isinstance(grWindow, graphicsFormAuto3DLUT):
            # apply auto 3D LUT immediately when the layer is added
            grWindow.dataChanged.emit()

    # check open document
    if window.tabBar.count() == 0:
        dlgWarn('Cannot add layer : no document found', 'Open an existing image or create a new one')
        return

    #
    if name in ['actionCurves_RGB', 'actionCurves_HSpB', 'actionCurves_Lab']:
        if name == 'actionCurves_RGB':
            layerName = 'Curves RGB'
            form = graphicsForm
        elif name == 'actionCurves_HSpB':
            layerName = 'Curves HSV'
            form = graphicsHspbForm
        elif name == 'actionCurves_Lab':
            layerName = 'Curves Lab'
            form = graphicsLabForm
        layer = window.label.img.addAdjustmentLayer(name=gn(layerName))
        grWindow = form.getNewWindow(axeSize=axeSize, **envdict())
        # wrapper for the right applyXXX method
        if name == 'actionCurves_RGB':
            layer.execute = lambda l=layer, pool=None: l.tLayer.apply1DLUT(grWindow.scene().cubicItem.getStackedLUTXY())
        elif name == 'actionCurves_HSpB':  # displayed as HSV in the layer menu !!
            layer.execute = lambda l=layer, pool=None: l.tLayer.applyHSV1DLUT(
                grWindow.scene().cubicItem.getStackedLUTXY(), pool=pool)
        elif name == 'actionCurves_Lab':
            layer.execute = lambda l=layer, pool=None: l.tLayer.applyLab1DLUT(
                grWindow.scene().cubicItem.getStackedLUTXY())

    elif name == 'actionAuto_3D_LUT' and HAS_TORCH:
        layerName = 'Auto 3D LUT'
        layer = window.label.img.addAdjustmentLayer(name=gn(layerName),
                                                    role='AutoLUT')  # do not use a role containing '3DLUT'
        grWindow = graphicsFormAuto3DLUT.getNewWindow(axeSize=300, LUTSize=LUTSIZE, **envdict())
        pool = getPool()
        layer.execute = lambda l=layer, pool=pool: l.tLayer.applyAuto3DLUT(pool=pool)

    # 3D LUT
    elif name in ['action3D_LUT', 'action3D_LUT_HSB']:
        # color model
        ccm = cmHSP if name == 'action3D_LUT' else cmHSB
        layerName = '2.5D LUT HSpB' if name == 'action3D_LUT' else '2.5D LUT HSV'
        layer = window.label.img.addAdjustmentLayer(name=gn(layerName), role='3DLUT')
        grWindow = graphicsForm3DLUT.getNewWindow(ccm, axeSize=300, LUTSize=LUTSIZE, **envdict())
        # init pool only once
        pool = getPool()
        sc = grWindow.scene()
        layer.execute = lambda l=layer, pool=pool: l.tLayer.apply3DLUT(sc.lut,
                                                                       options=sc.options,
                                                                       pool=pool)
    elif name == 'action2D_LUT_HV':
        layerName = '3D LUT HV Shift'
        if sname is not None:
            layerName = sname
        layer = window.label.img.addAdjustmentLayer(name=gn(layerName), role='2DLUT')
        grWindow = HVLUT2DForm.getNewWindow(axeSize=300, **envdict())
        # init pool only once
        pool = getPool()
        sc = grWindow.scene()
        layer.execute = lambda l=layer, pool=pool: l.tLayer.applyHVLUT2D(grWindow.LUT, options=sc.options, pool=pool)

    # cloning
    elif name == 'actionNew_Cloning_Layer':
        lname = 'Cloning'
        layer = window.label.img.addAdjustmentLayer(layerType=QCloningLayer, name=gn(lname), role='CLONING')
        grWindow = patchForm.getNewWindow(**envdict())
        layer.execute = lambda l=layer, pool=None: l.tLayer.applyCloning(seamless=True)

    # segmentation
    elif name == 'actionNew_segmentation_layer':
        lname = 'Segmentation'
        layer = window.label.img.addSegmentationLayer(name=gn(lname))
        grWindow = segmentForm.getNewWindow(**envdict())
        layer.execute = lambda l=layer, pool=None: l.tLayer.applyGrabcut(nbIter=grWindow.nbIter)

    # load images from file
    elif name == 'actionLoad_Image_from_File':
        if script:
            filenames = ['nofiles']
        else:
            filenames = openDlg(window, ask=False, multiple=True)
        if not filenames:
            return
        for filename in filenames:
            # load image from file, alpha channel is mandatory for applyTransform()
            ext = filename[-4:]
            if ext in list(IMAGE_FILE_EXTENSIONS):
                imgNew = QImageFromFile(filename)
            elif ext in list(RAW_FILE_EXTENSIONS):
                rawpyInst = rawRead(filename)
                # postprocess raw image, applying default settings (cf. vImage.applyRawPostProcessing)
                rawBuf = rawpyInst.postprocess(use_camera_wb=True)
                # build Qimage : switch to BGR and add alpha channel
                rawBuf = np.dstack((rawBuf[:, :, ::-1], np.zeros(rawBuf.shape[:2], dtype=np.uint8) + 255))
                imgNew = vImage(cv2Img=rawBuf)
                # keeping a reference to rawBuf along with img is
                # needed to protect the buffer from garbage collector
                imgNew.rawBuf = rawBuf
            else:
                imgNew = QImage(1000, 1000, QImage.Format_ARGB32)  # will be resized later
                imgNew.fill(QColor(0, 0, 0, 0))
            if imgNew.isNull():
                dlgWarn("Cannot load %s: " % filename)
                return
            lname = path.basename(filename)
            layer = window.label.img.addAdjustmentLayer(name=gn(lname), sourceImg=imgNew, role='Image+GEOM')
            grWindow = imageForm.getNewWindow(axeSize=axeSize, **envdict())
            # add transformation tool to parent widget
            tool = rotatingTool(parent=window.label)  # , layer=l, form=grWindow)
            layer.addTool(tool)
            tool.showTool()
            layer.execute = lambda l=layer, pool=None: l.tLayer.applyImage(grWindow.options)
            layer.actioname = name
            layer.filename = filename
            post(layer)
        if script:  # only one layer added
            return layer  # added 22/11/21 used by __setstate__ refactoring needed
        else:
            return

    # empty new image
    elif name == 'actionNew_Layer':
        processedImg = window.label.img
        w, h = processedImg.width(), processedImg.height()
        imgNew = QImage(w, h, QImage.Format_ARGB32)
        imgNew.fill(Qt.black)
        lname = 'Image'
        layer = window.label.img.addAdjustmentLayer(name=gn(lname), sourceImg=imgNew, role='GEOMETRY')
        grWindow = imageForm.getNewWindow(axeSize=axeSize, **envdict())
        # add transformation tool to parent widget
        tool = rotatingTool(parent=window.label)  # , layer=l, form=grWindow)
        layer.addTool(tool)
        tool.showTool()
        layer.execute = lambda l=layer, pool=None: l.tLayer.applyImage(grWindow.options)
        layer.actioname = name

    elif name == 'actionNew_Drawing_Layer':
        processedImg = window.label.img
        w, h = processedImg.width(), processedImg.height()
        imgNew = QImage(w, h, QImage.Format_ARGB32)
        # imgNew.fill(Qt.white)
        imgNew.fill(QColor(0, 0, 0, 0))
        lname = 'Drawing'
        layer = window.label.img.addAdjustmentLayer(name=gn(lname), layerType=QDrawingLayer, sourceImg=imgNew,
                                                    role='DRW')
        grWindow = drawForm.getNewWindow(axeSize=axeSize, **envdict())
        layer.execute = lambda l=layer, pool=None: l.tLayer.applyNone()
        layer.actioname = name

    # Color filter
    elif name == 'actionColor_Temperature':
        lname = 'Color Filter'
        layer = window.label.img.addAdjustmentLayer(name=gn(lname))
        grWindow = temperatureForm.getNewWindow(axeSize=axeSize, **envdict())
        # wrapper for the right apply method
        layer.execute = lambda l=layer, pool=None: l.tLayer.applyTemperature()

    elif name == 'actionContrast_Correction':
        layer = window.label.img.addAdjustmentLayer(name=gn(CoBrSatForm.layerTitle), role='CONTRAST')
        grWindow = CoBrSatForm.getNewWindow(axeSize=axeSize, **envdict())

        # clipLimit change event handler

        def h(lay, clipLimit):
            lay.clipLimit = clipLimit
            lay.applyToStack()
            window.label.img.onImageChanged()

        grWindow.onUpdateContrast = h
        # wrapper for the right apply method
        layer.execute = lambda l=layer, pool=None: l.tLayer.applyContrast()

    elif name == 'actionExposure_Correction':
        lname = 'Exposure'
        layer = window.label.img.addAdjustmentLayer(name=gn(lname))
        layer.clipLimit = ExpForm.defaultExpCorrection
        grWindow = ExpForm.getNewWindow(axeSize=axeSize, **envdict())
        layer.execute = lambda l=layer, pool=None: l.tLayer.applyExposure(grWindow.options)

    elif name == 'actionHDR_Merge':
        lname = 'Merge'
        layer = window.label.img.addAdjustmentLayer(name=gn(lname), role='MERGING')
        layer.clipLimit = ExpForm.defaultExpCorrection
        grWindow = HDRMergeForm.getNewWindow(axeSize=axeSize, **envdict())
        layer.execute = lambda l=layer, pool=None: l.tLayer.applyHDRMerge(grWindow.options)

    elif name == 'actionGeom_Transformation':
        lname = 'Transformation'
        layer = window.label.img.addAdjustmentLayer(name=gn(lname), role='GEOMETRY')
        grWindow = transForm.getNewWindow(axeSize=axeSize, **envdict())
        # add transformation tool to parent widget
        tool = rotatingTool(parent=window.label)
        layer.addTool(tool)
        tool.showTool()
        layer.execute = lambda l=layer, pool=None: l.tLayer.applyTransForm(grWindow.options)

    elif name == 'actionFilter':
        lname = 'Filter'
        layer = window.label.img.addAdjustmentLayer(name=gn(lname))
        grWindow = filterForm.getNewWindow(axeSize=axeSize, **envdict())
        # wrapper for the right apply method
        layer.execute = lambda l=layer, pool=None: l.tLayer.applyFilter2D()

    elif name == 'actionGradual_Filter':
        lname = 'Gradual Filter'
        layer = window.label.img.addAdjustmentLayer(name=gn(lname))
        grWindow = blendFilterForm.getNewWindow(axeSize=axeSize, **envdict())
        # wrapper for the right apply method
        layer.execute = lambda l=layer, pool=None: l.tLayer.applyBlendFilter()

    elif name == 'actionNoise_Reduction':
        lname = 'Noise Reduction'
        layer = window.label.img.addAdjustmentLayer(name=gn(lname))
        grWindow = noiseForm.getNewWindow(axeSize=axeSize, **envdict())
        # wrapper for the right apply method
        layer.execute = lambda l=layer, pool=None: l.tLayer.applyNoiseReduction()

    # invert image
    elif name == 'actionInvert':
        lname = 'Invert'
        layer = window.label.img.addAdjustmentLayer(name=gn(lname))
        grWindow = invertForm.getNewWindow(axeSize=axeSize, **envdict())
        layer.execute = lambda l=layer: l.tLayer.applyInvert()
        layer.applyToStack()

    elif name == 'actionChannel_Mixer':
        lname = 'Channel Mixer'
        layer = window.label.img.addAdjustmentLayer(name=gn(lname))
        grWindow = mixerForm.getNewWindow(axeSize=260, **envdict())
        layer.execute = lambda l=layer: l.tLayer.applyMixer(grWindow.options)

    # load 3D LUT from .cube file
    elif name == 'actionLoad_3D_LUT':
        lastDir = window.settings.value('paths/dlg3DLUTdir', '.')
        dlg = QFileDialog(window, "select", lastDir)
        dlg.setNameFilter('*.cube')
        dlg.setDefaultSuffix('cube')
        if dlg.exec_():
            newDir = dlg.directory().absolutePath()
            window.settings.setValue('paths/dlg3DLUTdir', newDir)
            filenames = dlg.selectedFiles()
            name = filenames[0]
            try:
                lut = LUT3D.readFromTextFile(name)
            except (ValueError, IOError) as e:
                dlgWarn('Unable to load 3D LUT : ', info=str(e))
                return
            lname = path.basename(name)
            layer = window.label.img.addAdjustmentLayer(name=gn(lname))
            pool = getPool()
            layer.execute = lambda l=layer, pool=pool: l.tLayer.apply3DLUT(lut,
                                                                           UDict(({'use selection': False,
                                                                                   'keep alpha': True},)),
                                                                           pool=pool)
            window.tableView.setLayers(window.label.img)
            layer.applyToStack()
            # The resulting image is modified,
            # so we update the presentation layer before returning
            layer.parentImage.prLayer.update()
            layer.parentImage.onImageChanged()
        return

    elif name == 'actionSave_Layer_Stack_as_LUT_Cube':
        img = window.label.img
        # get current size
        s = (img.getCurrentImage()).size()
        # build input hald image from identity 3D LUT; channels are in BGR order
        buf = LUT3DIdentity.toHaldArray(s.width(), s.height()).haldBuffer
        # add hald to stack, on top of  background
        layer = img.addLayer(None, name='Hald', index=1)
        try:
            # set hald flag
            img.isHald = True
            QImageBuffer(layer.getCurrentImage())[:, :, :3] = buf
            # process hald
            layer.applyToStack()
            processedImg = img.prLayer.inputImg()
            buf = QImageBuffer(processedImg)
            # init haldArray from image
            hArray = HaldArray(buf, LUT3DIdentity.size)
            # convert the hald array to a LUT3D object (BGR order)
            LUT = LUT3D.HaldBuffer2LUT3D(hArray)
            # write LUT to file
            lastDir = str(window.settings.value('paths/dlg3DLUTdir', '.'))
            dlg = QFileDialog(window, "select", lastDir)
            dlg.setNameFilter('*.cube')
            dlg.setDefaultSuffix('cube')
            if dlg.exec_():
                newDir = dlg.directory().absolutePath()
                window.settings.setValue('paths/dlg3DLUTdir', newDir)
                filenames = dlg.selectedFiles()
                newDir = dlg.directory().absolutePath()
                window.settings.setValue('paths/dlg3DLUTdir', newDir)
                filename = filenames[0]
                if isfile(filename):
                    reply = QMessageBox()
                    reply.setWindowTitle('Warning')
                    reply.setIcon(QMessageBox.Warning)
                    reply.setText("File %s already exists\n" % filename)
                    reply.setStandardButtons(QMessageBox.Cancel)
                    accButton = QPushButton("OverWrite")
                    reply.addButton(accButton, QMessageBox.AcceptRole)
                    reply.exec_()
                    retButton = reply.clickedButton()
                    if retButton is not accButton:
                        raise ValueError("Saving Operation Failure")
                LUT.writeToTextFile(filename)
                dlgInfo('3D LUT written')
        except (ValueError, IOError) as e:
            dlgWarn("Cannot build the 3D LUT:", str(e))
        finally:
            # restore stack
            img.removeLayer(1)
            # set hald flag
            img.isHald = False
            img.layersStack[0].applyToStack()
            img.prLayer.update()
            window.label.repaint()
            return
    # unknown or null action
    else:
        return
    post(layer)
    return layer  # added 3/11/21 used by __setstate__ refactoring needed


def menuHelp(name, window=window):
    """
    Menu handler
    Init help browser
    A single instance is created.
    Unused parameters are for the sake of symmetry
    with other menu function calls.
    @param name: action name
    @type name: str
    @param window:
    @type window: QWidget
    """
    if name == "actionBlue_help":
        w = app.focusWidget()
        link = QFileInfo('help.html').absoluteFilePath()
        # init url
        url = QUrl(link)
        # add fragment identifier
        if hasattr(w, 'helpId'):
            if w.helpId != '':
                # unfortunately, on Windows Qt does not pass the fragment to the browser,
                # so we do nothing.
                # cf. https://bugreports.qt.io/browse/QTBUG-14460
                pass
                # url.setFragment(w.helpId)
        QDesktopServices.openUrl(url)
    elif name == "actionAbout_bLUe":
        w = labelDlg(parent=window, title='About bLUe', wSize=QSize(520, 520))  # 500 + layout margins
        w.label.setStyleSheet("background-image: url(logo.png); color: white;")
        w.label.setAlignment(Qt.AlignCenter)
        w.label.setText(BLUE_VERSION + "\n" + attributions + "\n" + "http://bernard.virot.free.fr")
        w.show()


def canClose(index=None, window=window):
    """
    If index is None, tries to save and close all opened documents, otherwise only
    the document in index tab is considered.
    Returns True if all requested tabs could be closed, False otherwise.
    Called by the application closeEvent slot, by closeTabs() and by closeTab().
    @param index: a valid tab index or None
    @type index: int or None
    @param window:
    @type window:
    @return:
    @rtype: boolean
    """
    if window.tabBar.count() == 0:
        return True
    closeAllRequested = (index is None)

    def canCloseTab(ind):
        img = window.tabBar.tabData(ind)
        if img.isModified:
            if ind != window.tabBar.currentIndex():
                window.tabBar.setCurrentIndex(ind)
                dlgWarn('Image was modified', info='Save it first')
                return False
            try:
                # save/discard dialog
                ret = saveChangeDialog(img)
                if ret == QMessageBox.Save:
                    if img.useThumb:
                        dlgWarn("Uncheck Preview Mode before saving")
                        return False
                    # save dialog
                    filename, quality, compression, writeMeta = saveDlg(img, window, selected=False)
                    # actual saving
                    filename = saveFile(filename, img, quality=quality, compression=compression,
                                        writeMeta=writeMeta)
                    # confirm saving
                    dlgInfo("%s written" % filename)
                    window.tabBar.removeTab(ind)
                    return True
                elif ret == QMessageBox.Cancel:
                    return False
            except (ValueError, IOError) as e:
                dlgWarn(str(e))
                return False
        # discard changes or img not modified : remove tab
        img = window.tabBar.tabData(ind)
        window.tabBar.removeTab(ind)  # keep before closeView
        stack = img.layersStack
        for layer in stack:  # TODO added 30/11/21 little improvement for gc validate
            layer.closeView(delete=True)
        return True

    if closeAllRequested:
        while window.tabBar.count() > 0:
            ind = window.tabBar.currentIndex()
            if not canCloseTab(ind):
                break
    else:
        return canCloseTab(index)
    return window.tabBar.count() == 0


def updateStatus(window=window):
    """
    Display current status
    """
    img = window.label.img
    # filename and rating
    s = '&nbsp;&nbsp;&nbsp;&nbsp;' + img.filename + '&nbsp;&nbsp;&nbsp;&nbsp;' + (' '.join(['*'] * img.meta.rating))
    # color management
    s += '&nbsp;&nbsp;&nbsp;&nbsp;CM : ' + ('On' if icc.COLOR_MANAGE else 'Off')
    if window.actionSoft_proofing.isChecked():
        s += '<font color=red<b>&nbsp;&nbsp;Soft Proofing :%s</b></font>' % basename(icc.softProofingProfile.filename)
    # Preview
    if img.useThumb:
        s += '<font color=red><b>&nbsp;&nbsp;&nbsp;&nbsp;Preview</b></font> '
    else:
        # mandatory to toggle html mode
        s += '<font color=black><b>&nbsp;&nbsp;&nbsp;&nbsp;</b></font> '
    # Before/After
    if window.viewState == 'Before/After':
        s += '&nbsp;&nbsp;&nbsp;&nbsp;Before/After : Ctrl+Space : cycle through views - Space : switch back to workspace'
    else:
        s += '&nbsp;&nbsp;&nbsp;&nbsp;Space : toggle Before/After view'
    # cropping
    if window.label.img.isCropped:
        w, h = window.cropTool.crWidth, window.cropTool.crHeight
        s += '&nbsp;&nbsp;&nbsp;&nbsp;Cropped : %dx%d h/w=%.2f ' % (w, h, h / w)
    window.Label_status.setText(s)


def initCursors(window=window):
    """
    Init app cursors
    """
    # EyeDropper cursor
    curImg = QImage(":/images/resources/Eyedropper-icon.png")
    pxmp = QPixmap.fromImage(curImg)
    w, h = pxmp.width(), pxmp.height()
    window.cursor_EyeDropper = QCursor(pxmp, hotX=0, hotY=h - 1)
    # paint bucket cursor
    curImg = QImage(":/images/resources/icons8-windows-metro-26.png")
    pxmp = QPixmap.fromImage(curImg)
    w, h = pxmp.width(), pxmp.height()
    window.cursor_Bucket = QCursor(pxmp, hotX=w - 1, hotY=0)
    # tool cursor, must be resizable
    curImg = QImage(":/images/resources/cursor_circle.png")
    # turn to white
    curImg.invertPixels()
    window.cursor_Circle_Pixmap = QPixmap.fromImage(curImg)


def initDefaultImage():
    img = QImage(200, 200, QImage.Format_ARGB32)
    img.fill(Qt.darkGray)
    return imImage(QImg=img, meta=metadataBag(name='noName'))


def screenUpdate(newScreenIndex, window=window):
    """
    screenChanged event handler.
    The image is updated in background
    @param newScreenIndex:
    @type newScreenIndex: QScreen
    @param window:
    @type window: QWidget
    """
    window.screenChanged.disconnect()
    # update the color management object using the profile associated with the current monitor
    icc.configure(qscreen=newScreenIndex)
    window.actionColor_manage.setEnabled(icc.HAS_COLOR_MANAGE)
    window.actionColor_manage.setChecked(icc.COLOR_MANAGE)
    updateStatus()

    # launch a bg task for updating of presentation layers
    def bgTask():
        window.label.img.updatePixmap()
        window.label_2.img.updatePixmap()
        window.label.update()
        window.label_2.update()

    threading.Thread(target=bgTask).start()
    window.screenChanged.connect(screenUpdate)


class HistQDockWidget(QDockWidget):
    pass


def setRightPane(window=window):
    """
    Convenient modifications of the right pane
    loaded from blue.ui
    """
    # clean dock area
    window.setTabPosition(Qt.RightDockWidgetArea, QTabWidget.East)
    window.removeDockWidget(window.dockWidget)
    # redo the layout of window.dockWidget
    widget = window.dockWidget.widget()
    vl = QVBoxLayout()
    vl.addWidget(window.tableView)
    # add sliders, blend modes ...
    vl.addLayout(window.tableView.propertyLayout)
    window.propertyWidget.setLayout(vl)
    # reinit the dockWidgetContents (created by blue.ui) layout to
    # nest it in a QHboxLayout containing a left stretch
    tmpV = QVBoxLayout()
    while window.dockWidgetContents.layout().count() != 0:
        w = widget.layout().itemAt(0).widget()
        # dock the histogram on top
        if w.objectName() == 'histView':
            histViewDock = HistQDockWidget()
            hl = QHBoxLayout()
            hl.setAlignment(Qt.AlignLeft)
            hl.addWidget(w)
            w.setMaximumSize(140000, 140000)
            wdg = QWidget()
            wdg.setMaximumSize(140000, 140000)
            wdg.setLayout(hl)
            histViewDock.setWidget(wdg)
            # short title
            histViewDock.setWindowTitle(w.windowTitle())
            window.addDockWidget(Qt.RightDockWidgetArea, histViewDock)
            window.histViewDock = histViewDock
        # add other widgets to layout
        else:
            tmpV.addWidget(w)
    tmpH = QHBoxLayout()
    tmpH.setAlignment(Qt.AlignCenter)
    # prevent tmpV horizontal stretching
    tmpH.addStretch(1)
    tmpH.addLayout(tmpV)
    tmpH.addStretch(1)
    tmpH.setContentsMargins(0, 0, 10, 0)
    tmpV.setContentsMargins(0, 0, 10, 0)
    # to remove the current layout we re-parent it to
    # an unreferenced widget.
    QWidget().setLayout(window.dockWidgetContents.layout())
    # set the new layout
    widget.setLayout(tmpH)
    widget.setSizePolicy(QSizePolicy.MinimumExpanding, QSizePolicy.MinimumExpanding)
    window.addDockWidget(Qt.RightDockWidgetArea, window.dockWidget)
    window.dockWidget.show()
    # tabify colorInfoView with histView
    window.tabifyDockWidget(histViewDock, window.infoView)


def setColorManagement(window=window):
    """
    color management configuration
    must be done after showing window
    """
    window.screenChanged.connect(screenUpdate)
    # screen detection
    # get current QScreen instance
    window.currentScreenIndex = window.windowHandle().screen()
    # update the color management object with the current monitor profile
    icc.configure(qscreen=window.currentScreenIndex)
    icc.COLOR_MANAGE = icc.HAS_COLOR_MANAGE
    window.actionUpdate_display_profile.setEnabled(COLOR_MANAGE_OPT)
    window.actionColor_manage.setEnabled(icc.HAS_COLOR_MANAGE)
    window.actionColor_manage.setChecked(icc.COLOR_MANAGE)
    updateStatus()


def dragEnterEvent(widget, img, event):
    """
    Accept drop if mimeData contains text (e.g. file name)
    (convenient for main window only)
    @param widget:
    @type widget:
    @param img:
    @type img:
    @param event:
    @type event:
    """
    if event.mimeData().hasFormat("text/plain"):
        event.acceptProposedAction()


def dropEvent(widget, img, event):
    """
    get file name from event.mimeData and open it.
    @param widget:
    @type widget:
    @param img:
    @type img:
    @param event:
    @type event:

    """
    mimeData = event.mimeData()
    openFile(mimeData.text())


def setupGUI(window=window):
    """
    Display splash screen, set app style sheet
    @param window:
    @type window:
    """
    # splash screen
    splash = QSplashScreen(QPixmap('logo.png'), Qt.WindowStaysOnTopHint)
    font = splash.font()
    font.setPixelSize(12)
    splash.setFont(font)
    splash.show()
    splash.showMessage("Loading .", color=Qt.white, alignment=Qt.AlignCenter)
    app.processEvents()
    sleep(1)
    splash.showMessage(BLUE_VERSION + "\n" + attributions + "\n" + "http://bernard.virot.free.fr", color=Qt.white,
                       alignment=Qt.AlignCenter)
    app.processEvents()
    sleep(1)
    splash.finish(window)

    # app title
    window.setWindowTitle('bLUe')

    #######################
    # docking areas options
    #######################
    # The right docking area extends to window bottom
    window.setCorner(Qt.BottomRightCorner, Qt.RightDockWidgetArea)

    # app style sheet
    if THEME == "light":
        app.setStyleSheet("""QMainWindow, QGraphicsView, QListWidget, QMenu, QTableView {background-color: rgb(200, 200, 200)}\
                               QWidget, QTableView, QTableView * {font-size: 9pt} QPushButton {font-size: 6pt}"""
                          )
    else:
        app.setStyleSheet("""QMainWindow, QMainWindow *, QGraphicsView, QListWidget, QMenu,
                                            QTableView, QLabel, QGroupBox {background-color: rgb(40,40,40); 
                                                                           color: rgb(220,220,220)}
                               QGroupBox {margin-top: 7px; border: 1px solid gray; border-radius: 4px;}               
                               QGroupBox::title {subcontrol-origin: margin; left: 2px; padding: 0px 2px 0px 2px;}
                               QListWidget::item {background-color: rgb(40, 40, 40); color: white}
                               QListWidget::item:disabled{color: gray}
                               QCheckBox::indicator:unchecked, QListWidget::indicator:unchecked{background-color: white}
                               optionsWidget {outline: none; border: none} 
                               QMenu, QTableView {selection-background-color: blue;
                                                   selection-color: white;}
                               QWidget, QComboBox, QTableView, QTableView * {font-size: 9pt}
                               QWidget:disabled {color: rgb(96,96,96)}
                               QbLUeSlider::handle:horizontal {
                                                    background: white; 
                                                    width: 15px;
                                                    border: 1px solid black; 
                                                    border-radius: 4px; 
                                                    margin: -3px;
                                                    }
                               QbLUeSlider::handle:horizontal:hover {
                                                    background: #DDDDFF;
                                                    }
                               QbLUeSlider::groove:horizontal {
                                                    margin: 3px;
                                                   }
                               QbLUeSlider::groove:horizontal:enabled { 
                                                    background-color: rgb(196,196,196);}
                               QbLUeSlider::groove:horizontal:disabled { 
                                                    background-color: rgb(96,96,96)}
                               QPushButton {font-size: 8pt;}
                               QbLUePushButton {font-size: 7pt;
                                                background-color: rgb(100,100,100);
                                                color: white;
                                                border: 2px solid gray;
                                                border-radius: 5px;
                                                padding: 4px;}
                               QbLUePushButton:hover, QbLUePushButton:pressed {background-color: rgb(150,150,200);}
                               QbLUePushButton:disabled {color: rgb(50,50,50)}
                               QGraphicsView QPushButton:hover, baseForm QPushButton:hover {background-color: gray;
                                                                                            color: black}
                               QToolButton {background-color: #444455;
                                            color: rgb(200,200,200);
                                            border: 1px solid gray;
                                            border-radius: 6px}
                               QToolButton:hover {background-color: #555588;
                                                  color: black}
                               QToolButton:checked {background-color: blue}
                               QGroupBox#groupbox_btn {border: 1px solid gray;}
                               QGroupBox#groupBox {border: 1px solid gray;}
                               QMessageBox, QMessageBox QLabel, QDialog QLabel {background-color: white; 
                                                                   color: black}
                               QColorDialog QLabel {background-color: gray; 
                                                    color: white}
                               QStatusBar::item {border: none}
                               QTabBar::tab {background: #444455; 
                                             color: lightgray;
                                             border: 2px solid white; 
                                             border-color: gray;
                                             border-bottom-left-radius: 4px; 
                                             border-bottom-right-radius: 4px;
                                             margin: 2px;
                                             padding: 1px}
                               QTabBar::tab:hover {color: white}
                               QTabBar::tab:selected {border-top-color: red; 
                                                      color: white;}
                               QTabBar::tab:!selected {margin-bottom: 2px}
                               QDockWidget::title {background-color: #444455}
                               QDockWidget::title:hover{background-color: #555588}
                               QToolTip {border: 0px;
                                        background-color: lightyellow;
                                        color: black}"""
                          # border must be set, otherwise background-color has no effect : Qt bug?
                          )

    # status bar
    window.Label_status = QLabel()
    # window.Label_status.setStyleSheet("border: 15px solid white;")
    window.statusBar().addWidget(window.Label_status)
    # permanent text to right
    window.statusBar().addPermanentWidget(QLabel('Shift+F1 for Context Help       '))
    window.updateStatus = updateStatus
    window.label.updateStatus = updateStatus

    # crop tool
    window.cropTool = cropTool(parent=window.label)

    # init button tool bars
    toolBar = QToolBar()
    window.verticalSlider1, window.verticalSlider2, window.verticalSlider3, window.verticalSlider4 \
        = QbLUeSlider(Qt.Horizontal), QbLUeSlider(Qt.Horizontal), QbLUeSlider(Qt.Horizontal), QbLUeSlider(Qt.Horizontal)
    for slider in (window.verticalSlider1, window.verticalSlider2, window.verticalSlider3, window.verticalSlider4):
        slider.setStyleSheet(QbLUeSlider.bLueSliderDefaultBWStylesheet)
    window.verticalSlider1.setAccessibleName('verticalSlider1')
    window.verticalSlider1.setRange(2, 100)
    window.verticalSlider1.setSliderPosition(20)
    window.verticalSlider1.setToolTip('Size')
    window.verticalSlider2.setAccessibleName('verticalSlider2')
    window.verticalSlider2.setRange(0, 100)
    window.verticalSlider2.setSliderPosition(100)
    window.verticalSlider2.setToolTip('Opacity')
    window.verticalSlider3.setAccessibleName('verticalSlider3')
    window.verticalSlider3.setRange(0, 100)
    window.verticalSlider3.setSliderPosition(100)
    window.verticalSlider3.setToolTip('Hardness')
    window.verticalSlider4.setAccessibleName('verticalSlider4')
    window.verticalSlider4.setRange(0, 100)
    window.verticalSlider4.setSliderPosition(100)
    window.verticalSlider4.setToolTip('Flow')
    # get brush and eraser families
    window.brushCombo, window.patternCombo = QComboBox(), QComboBox()
    window.brushCombo.setToolTip('Brush Family')
    window.patternCombo.setToolTip('Patterns')
    window.brushCombo.setIconSize(QSize(50, 50))
    window.patternCombo.setIconSize(QSize(50, 50))
    window.brushCombo.setMinimumWidth(150)
    window.patternCombo.setMinimumWidth(150)
    window.brushes = initBrushes()
    for b in window.brushes[:-1]:  # don't add eraser to combo
        if b.preset is None:
            window.brushCombo.addItem(b.name, b)
        else:
            window.brushCombo.addItem(QIcon(b.preset), b.name, b)
    window.patternCombo.addItem('None', None)
    window.verticalSlider1.sliderReleased.connect(window.label.brushUpdate)
    window.verticalSlider2.sliderReleased.connect(window.label.brushUpdate)
    window.verticalSlider3.sliderReleased.connect(window.label.brushUpdate)
    window.verticalSlider4.sliderReleased.connect(window.label.brushUpdate)
    window.brushCombo.currentIndexChanged.connect(window.label.brushUpdate)
    window.patternCombo.currentIndexChanged.connect(window.label.brushUpdate)
    window.colorChooser.colorSelected.connect(window.label.brushUpdate)
    # init tool bar
    toolBar.addWidget(QLabel(' Brush  '))
    for slider in [window.verticalSlider1, window.verticalSlider2, window.verticalSlider3, window.verticalSlider4]:
        toolBar.addWidget(QLabel(slider.toolTip() + '  '))
        slider.setTickPosition(QSlider.TicksBelow)
        slider.setMaximumSize(100, 15)
        toolBar.addWidget(slider)
        empty = QWidget()
        empty.setFixedHeight(30)
        empty.setFixedWidth(50)
        empty.setSizePolicy(QSizePolicy.Expanding, QSizePolicy.Fixed)
        toolBar.addWidget(empty)
    toolBar.addWidget(window.brushCombo)
    toolBar.addWidget(window.patternCombo)
    # link tooLBar to the group of tool buttons
    for button in window.drawFG.group().buttons():
        button.toolBar = toolBar
    window.addToolBar(toolBar)

    # whatsThis
    window.cropButton.setWhatsThis(
        """To <b>crop</b> the image drag a gray curtain on either side using the 8 small square buttons
        around the image.<br>
        To <b>drag</b> the cropping area over the image select the <i>Drag Tool</i> and do <i>Ctrl+Drag
        with the mouse.</i><br>
        To <b>zoom</b> inside the cropping area select the <i>Drag Tool</i> and do <i>Ctrl+Wheel.</i> 
        The image point under the mouse cursor is kept fixed.
        """)
    window.rulerButton.setWhatsThis("""Draw horizontal and vertical rulers over the image""")
    window.fitButton.setWhatsThis("""Reset the image size to the window size""")
    window.eyeDropper.setWhatsThis("""<b>Color Picker</b><br> Click on the image to sample pixel colors""")
    window.toolButton.setWhatsThis("""<b>Pointer Tool</b><br>""")
    window.dragBtn.setWhatsThis(
        """<b>Drag Tool</b><br> Mouse Left Button : drag the whole image<br> Ctrl+Mouse Left Button : drag the active layer only""")
    window.rectangle.setWhatsThis(
        """<b>Marquee Tool/Selection Rectangle</b><br>
        Draw a selection rectangle on the active layer.<br>
        For a segmentation layer only, all pixels outside the rectangle are set to background.
        """
    )
    window.drawFG.setWhatsThis(
        """
        <b>Foreground/Unmask tool</b><br>
          Paint on the active layer to <b>unmask</b> a previously masked region or to <b>select foreground pixels</b> (segmentation layer only);
          the mask must be enabled as opacity or color mask in the layer panel.<br>
          With <b>Color Mask</b> enabled, masked pixels are grayed and unmasked pixels are reddish.<br>
          Use the <b>Brush Size slider</b> below to choose the size of the tool. 
        """)
    window.drawBG.setWhatsThis(
        """<b>Background/Mask tool</b><br>
          Paint on the active layer to mask a region or to select background pixels (segmentation layer only);
          (the mask must be enabled as opacity or color mask in the layer panel).<br>
          With <b>Color Mask</b> enabled, masked pixels are grayed and unmasked pixels are reddish.<br>
          Use the 'Brush Size' slider below to choose the size of the tool. 
        """)
    window.verticalSlider1.setWhatsThis("""Set the diameter of the painting brush""")
    window.verticalSlider2.setWhatsThis("""Set the opacity of the painting brush""")
    window.verticalSlider3.setWhatsThis("""Set the hardness of the painting brush""")
    window.verticalSlider4.setWhatsThis("""Set the flow of the painting brush""")
    window.brushCombo.setWhatsThis(
        """Loaded painting brushes.<br>To add presets use<br><i>Menu File->Load Preset</i>""")
    window.patternCombo.setWhatsThis(
        """Available patterns.<br> Patterns are loaded with brushes using <br><i>Menu File->Load Preset</i>""")

    # Before/After views flag
    window.splitView = False

    # close event handler
    window.onCloseEvent = canClose

    # watch mouse hover events
    window.label.setMouseTracking(True)

    # connect menu event handlers
    window.menu_File.aboutToShow.connect(updateEnabledActions)
    window.menuLayer.aboutToShow.connect(updateEnabledActions)
    window.menuImage.aboutToShow.connect(updateEnabledActions)
    window.menuWindow.aboutToShow.connect(updateEnabledActions)
    window.menuHelp.aboutToShow.connect(updateEnabledActions)
    window.menuOpen_recent.aboutToShow.connect(updateMenuOpenRecent)
    window.menuLoad_Preset.aboutToShow.connect(updateMenuLoadPreset)
    window.menu_File.triggered.connect(lambda a: menuFile(a.objectName()))
    window.menuLayer.triggered.connect(lambda a: menuLayer(a.objectName()))
    window.menuImage.triggered.connect(lambda a: menuImage(a.objectName()))
    window.menuWindow.triggered.connect(lambda a: menuView(a.objectName()))
    window.menuHelp.triggered.connect(lambda a: menuHelp(a.objectName()))

    #  onWidgetChange is called by all main form button and slider slots (cf. QtGui1.py)
    window.onWidgetChange = widgetChange

    # init imageLabel objects
    window.label.window = window
    window.label.splitWin = splitWin
    window.label_2.window = window
    window.label_2.splitWin = splitWin
    window.label_3.window = window
    window.label_3.splitWin = splitWin
    window.label.enterAndLeave = True
    window.label_2.enterAndLeave = False
    window.label_3.enterAndleave = False
    # drag and drop event handlers are specific for the main window
    window.label.dropEvent = MethodType(lambda instance, e, wdg=window.label: dropEvent(wdg, wdg.img, e),
                                        window.label.__class__)
    window.label.dragEnterEvent = MethodType(lambda instance, e, wdg=window.label: dragEnterEvent(wdg, wdg.img, e),
                                             window.label.__class__)
    window.label.setAcceptDrops(True)

    # recording of the (initial) current brush in label.State
    window.label.brushUpdate()

    defaultImImage = initDefaultImage()
    window.label.img = defaultImImage
    window.label_2.img = defaultImImage
    window.label_3.img = defaultImImage

    window.showMaximized()

    initCursors()

    # init Before/after view and cycling action
    window.splitter.setOrientation(Qt.Horizontal)
    window.splitter.currentState = next(splitWin.splitViews)
    window.splitter.setSizes([2 ** 20, 2 ** 20])
    window.splitter.setHandleWidth(1)
    window.splitter.hide()
    window.viewState = 'After'
    actionCycle = QAction('cycle', window)
    actionCycle.setShortcut(QKeySequence(Qt.CTRL + Qt.Key_Space))

    def f():
        window.viewState = 'Before/After'
        splitWin.nextSplitView()
        updateStatus()

    actionCycle.triggered.connect(f)
    window.addAction(actionCycle)
    actionCycle.setShortcutContext(Qt.ApplicationShortcut)

    #########################################
    # dynamic modifications of the main form loaded
    # from blue.ui
    ########################################
    setRightPane()

    ##################
    # Color Management
    ##################
    setColorManagement()

    window.label.setWhatsThis(
        """ <b>Main Window<br>
        Menu File > Open</b> to edit a photo.<br>
        <b>Menu Layer > New Adjustment Layer</b> to add an adjustment layer.<br>
        <b>Ctrl+L or Menu View > Library Viewer</b> to browse a folder.<br>
        <b>Ctrl+C or Menu View > Color Chooser</b> to display the color chooser.<br>
        """
    )  # end of setWhatsThis
    window.label_3.setWhatsThis(
        """ <b>Before/After View : After Window</b><br>
        Shows the edited image.<br>
        <b>Ctrl+Space</b> cycles through views.<br>
        <b>Space</b> switches back to normal view.<br>
        """
    )  # end of setWhatsThis
    window.label_2.setWhatsThis(
        """ <b>Before/After View : Before Window</b><br>
        Shows the initial (background) image.<br>
        <b>Ctrl+Space</b> cycles through views.<br>
        <b>Space</b> switches back to normal view.
        """
    )  # end of setWhatsThis


def switchDoc(index):
    """
    tabBarClicked slot : make visble the document in tab index
    @param index: tab index
    @type index: int
    """
    # clean up
    layer = window.label.img.getActiveLayer()
    if layer.tool is not None:
        layer.tool.hideTool()
    img = window.tabBar.tabData(index)
    setDocumentImage(img)


def closeTab(index, window=window):
    """
    tabCloseRequested Slot.
    Tries to save and close a single document.
    @param index: valid tab index
    @type index: int
    @param window:
    @type window:
    """
    closeTabs(index=index)


def setTabBar(window=window):
    tabBar = QTabBar()
    tabBar.currentChanged.connect(switchDoc)
    tabBar.tabCloseRequested.connect(closeTab)
    tabBar.setMaximumHeight(25)
    # tabBar.setAutoHide(True)
    tabBar.setDrawBase(False)  # remove base line
    tabBar.setStyleSheet("QTabBar::tab {height: 15px; width: 100px; border-top-right-radius: 4px}")
    tabBar.setTabsClosable(True)
    vlay = QVBoxLayout()
    hlay2 = QHBoxLayout()
    hlay2.addWidget(tabBar)
    hlay2.addStretch(1)
    vlay.addLayout(hlay2)
    hlay1 = QHBoxLayout()
    hlay1.addWidget(window.label)
    hlay1.addWidget(window.splitter)
    vlay.addLayout(hlay1)
    hlay = window.horizontalLayout_2
    window.groupbox_btn.setParent(None)
    hlay.addWidget(window.groupbox_btn)
    # layoutWidget is silently added by Qt Designer as child of groupbox_btn
    # and parent of its layout. This widget overlaps a part of groupbox_btn border,
    # so we set its background to transparent.
    window.groupbox_btn.setStyleSheet("QWidget#layoutWidget {background-color: transparent}")
    hlay.addLayout(vlay)
    window.tabBar = tabBar


def imagej_description_metadata(description):
    """
    Modified version of tifffile.imagej_description_metadata()
    Return metatata from ImageJ image description as dict.
    Raise ValueError if not a valid ImageJ description.
    @param description:
    @type description: str
    @return:
    @rtype: dict
    """

    def _bool(val):
        return {'true': True, 'false': False}[val.lower()]

    result = {}
    for line in description.splitlines():
        try:
            key, val = line.split('=', 1)  # stop at first match, so char '=' is allowed in tag text
        except ValueError:
            continue
        key = key.strip()
        val = val.strip()
        for dtype in (int, float, _bool):
            try:
                val = dtype(val)
                break
            except (ValueError, KeyError):
                pass
        result[key] = val

    if 'ImageJ' not in result:
        raise ValueError('not an ImageJ image description')
    return result


if __name__ == '__main__':
    #################
    # multiprocessing
    # freeze_support() must be called at the start of __main__
    # to enable multiprocessing when the executable is frozen.
    # Otherwise, it does nothing.
    #################
    multiprocessing.freeze_support()
    # load UI
    window.init()
    window.setWindowIcon(QIcon('logo.png'))
    # display splash screen and set app style sheet
    setupGUI(window)
    setTabBar()

    ###############
    # launching app
    sys.exit(app.exec_())<|MERGE_RESOLUTION|>--- conflicted
+++ resolved
@@ -363,11 +363,7 @@
     @type img: vImage
     @param tfile
     @type tfile: TiffFile instance
-<<<<<<< HEAD
-    @param version: tfile bLUe version number
-=======
     @param version: version of bLU file writer
->>>>>>> 08e24be7
     @type version: str
     @param withBasic:
     @type withBasic: boolean
@@ -416,13 +412,6 @@
                 # 'images' in QLayer's dict).
                 try:
                     v = meta_dict[key]
-<<<<<<< HEAD
-                    if type(v) is str and version[:2] != 'V6':
-                        v = v.replace('shiboken2.shiboken2', 'shiboken6.Shiboken')
-                        v = v.replace('PySide2', 'PySide6')
-                    d = pickle.loads(literal_eval(v))
-                    if type(d) is dict:
-=======
                     if type(v) is str:
                         # possibly pickled string. Trial conversion to the
                         # right bLUe version and unpickling.
@@ -433,22 +422,16 @@
                             v = v.replace('shiboken2.shiboken2', 'shiboken6.Shiboken')
                             v = v.replace('PySide2', 'PySide6')
                     d = pickle.loads(literal_eval(v))
-                    if key == 'crop':
+                    if key == 'cropmargins':
                         img.setCropMargins(d, window.cropTool)  # type(d) is tuple
                     elif type(d) is dict:
->>>>>>> 08e24be7
                         layers.append((key, d))
                 except (SyntaxError, ValueError, pickle.UnpicklingError):
                     pass
-<<<<<<< HEAD
-        except (SyntaxError, ValueError, pickle.UnpicklingError) as e:
-            dlgWarn('Invalid format %s' % img.filename, str(e))
-=======
         except (SyntaxError, ValueError, ModuleNotFoundError, pickle.UnpicklingError) as e:
             # exceptions raised while unpickling meta_dict['develop'] cannot be
             # skipped.
             dlgWarn('loadImage: Invalid format %s' % img.filename, str(e))
->>>>>>> 08e24be7
             raise
         addAdjustmentLayers(layers, tfile.series[0])
 
