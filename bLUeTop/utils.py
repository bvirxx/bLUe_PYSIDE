--- conflicted
+++ resolved
@@ -19,15 +19,9 @@
 from itertools import product
 import numpy as np
 
-<<<<<<< HEAD
 from PySide6 import QtCore
 from PySide6.QtGui import QColor, QImage, QPainter, QPixmap, QIcon, QMouseEvent, QImageReader
 from PySide6.QtWidgets import QListWidget, QListWidgetItem, \
-=======
-from PySide2 import QtCore
-from PySide2.QtGui import QColor, QImage, QPainter, QMouseEvent, QImageReader
-from PySide2.QtWidgets import QListWidget, QListWidgetItem, \
->>>>>>> 9a2bbfbd
     QSlider, QLabel, QDockWidget, QStyle, QColorDialog, QPushButton, QSizePolicy, QComboBox, QSpinBox
 from PySide6.QtCore import Qt, QObject, QRect
 
