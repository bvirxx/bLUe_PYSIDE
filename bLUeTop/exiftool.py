"""
This File is part of bLUe software.

Copyright (C) 2017  Bernard Virot <bernard.virot@libertysurf.fr>

This program is free software: you can redistribute it and/or modify
it under the terms of the GNU Lesser General Public License as
published by the Free Software Foundation, version 3.

This program is distributed in the hope that it will be useful, but
WITHOUT ANY WARRANTY; without even the implied warranty of
MERCHANTABILITY or FITNESS FOR A PARTICULAR PURPOSE. See the GNU
Lesser General Lesser Public License for more details.

You should have received a copy of the GNU Lesser General Public License
along with this program. If not, see <http://www.gnu.org/licenses/>.
"""

# The class ExifTool implements the exiftool communication and synchronization protocol as
# described in https://www.sno.phy.queensu.ca/~phil/exiftool/exiftool_pod.html
# (cf. the paragraph -stay_open FLAG).
# The implementation as a context manager follows the guidelines of Sven Marnach answer found in
# https://stackoverflow.com/questions/10075115/call-exiftool-from-a-python-script
# We gratefully acknowledge the contribution of the author.

import re
import subprocess
import os
import json
from sys import platform

from PySide6.QtCore import QByteArray
from PySide6.QtGui import QTransform, QImage
from os.path import isfile
from bLUeTop.settings import EXIFTOOL_PATH
from bLUeGui.dialog import dlgWarn


class ExifTool(object):
    """
    # exiftool useful flags
    # -v : formatted output
    # -n : print numerical values
    # -j : json output
    # -a : extract duplicate tags
    # -S : very short output format
    # -G0 : print group name for each tag
    """
    # exiftool synchronization token
    sentinel = "{ready}"

    def __init__(self, executable=EXIFTOOL_PATH):
        self.executable = executable

    def __enter__(self):
        """
        entering "with" block: launch exiftool.
        According to the documentation stdin, stdout and stderr are open in binary mode.
        """
        try:
            startupinfo = None

            if platform == 'win32':
                # hide sub-window to prevent flashing console when the program is frozen by PyInstaller with
                # console set to False.
                startupinfo = subprocess.STARTUPINFO()
                startupinfo.dwFlags |= subprocess.STARTF_USESHOWWINDOW  # prevent subprocess from opening a window.
                startupinfo.wShowWindow = subprocess.SW_HIDE  # This is needed when the app is frozen with PyInstaller

            self.process = subprocess.Popen(
                [self.executable, "-stay_open", "True", "-@", "-"],
                # -@ FILE : read command line args from FILE, -stay_open True: keep reading -@ argFILE even after EOF
                stdin=subprocess.PIPE, stdout=subprocess.PIPE, stderr=subprocess.STDOUT,  # subprocess.DEVNULL
                startupinfo=startupinfo
            )

        except (AttributeError, OSError):
            dlgWarn("cannot execute exiftool :\nset EXIFTOOL_PATH in config.json")
            # exit program
            exit()
        return self

    def __exit__(self, exc_type, exc_value, traceback):
        """
        exit "with" block:
        Terminate process. The function is always executed,
        even if an exception occurred within the block.
        Return True to catch the exception.
        @param exc_type: type of exception (if any)
        @param exc_value: 
        @param traceback: 
        @return: True to catch exceptions
        """
        if exc_type is ValueError:
            print('Exiftool.__exit__: ', exc_value)
            self.process.terminate()
            return True
        self.process.stdin.write(bytearray("-stay_open\nFalse\n", 'ascii'))
        self.process.stdin.flush()
        self.process.terminate()
        self.process.wait()  # mandatory to prevent defunct on linux

    def execute(self, *args, ascii=True):
        """
        Main ExifTool method. It executes
        the exiftool commands defined by *args and returns
        exif output. If ascii is True, output is decoded as str,
        and otherwise it is a bytes object.
        @param args:
        @type args: tuple of str
        @param ascii: flag for the type of returned data
        @type ascii: boolean
        @return: command output
        @rtype: str or bytes according to the ascii flag.
        """
        args = args + ("-execute\n",)
        # convert command to bytes and write it to process stdin
        stdin = self.process.stdin
        try:
            stdin.write(bytearray(str.join("\n", args), 'ascii'))
        except UnicodeEncodeError as e:
            dlgWarn(str.join("\n", args), str(e))
        # flush and sync stdin : both are mandatory on Windows
        stdin.flush()
        if platform == 'win32':
            os.fsync(stdin.fileno())
        # get exiftool response : data, if any, followed by sentinel
        output = bytearray()
        fdout = self.process.stdout.fileno()
        # encode sentinel to bytes
        sb = self.sentinel.encode('ascii')
        # read stdout up to sentinel
        # NOTE: os.read is blocking; termination is granted by the sentinel
        if platform == 'win32':
            eol = 2  # CRLF
        else:
            eol = 1  # CR
        while not output[:-eol].endswith(sb):
            output.extend(os.read(fdout, 4096))
        # cut off sentinel and CRLF
        output = output[:-len(self.sentinel) - eol]
        if ascii:
            output = str(output, encoding='utf-8')  # default exiftool encoding is utf-8
        else:
            output = bytes(output)
        return output

    ##################
    # Convenience methods
    #################
    def createSidecar(self, f):
        """
        Copy all metadata and icc profile from image file
        to sidecar (.mie) file. An existing sidecar is overwritten.
        @param f: path to image file
        @type f: str
        """
        # following exif doc, wild cards do not copy icc_profile : we must specify it explicitly
        # Tag ImageDescription is added by tifffile to .blu files to hold the layer stack.
        # Copying it to sidecar will restore old stack.
        command = ["-tagsFromFile", f, "-all", "-icc_profile", "-overwrite_original", "--ImageDescription",
                   f[:-4] + ".mie"]
        self.execute(*command)

    def copySidecar(self, source, dest, removesidecar=False):
        """
        Copy all metadata and icc profile from sidecar to image file.
        if removesidecar is True (default False), the sidecar file is removed after copying.
        Should be called only while editing the file.
        @param source: path to sidecar file
        @type source: str
        @param dest: path to image file
        @type dest: str
        @param removesidecar: if True remove sidecar file after restoration. Default is False
        @type removesidecar: bool
        @return True if sidecar file exists, False otherwise
        @rtype bool
        """
        sidecar = source[:-4] + '.mie'
        if isfile(sidecar):
            # copy metadata from sidecar to image file
            # following exif doc, wild cards do not copy icc_profile : we must specify it explicitly
            command = ["-tagsFromFile", sidecar, "-all", "-icc_profile", "-overwrite_original", dest]
            self.execute(*command)
        else:
            return False
        if removesidecar:
            os.remove(sidecar)
        return True

    def readBinaryData(self, f, tagname='xx'):
        """
        Read binary metadata value of tagname from an image file or
        a raw iamge file or a sidecar file.
        @param f: path to file
        @type f: str
        @param tagname:
        @type tagname: str
        @return: data
        @rtype: bytes
        """
        command = ['-b', '-m', '-' + tagname, f]
        buf = self.execute(*command, ascii=False)  # -m : disables output of warnings
        return bytes(buf)

    def readBinaryDataAsDict(self, f, taglist=None):
        """
        Read tag values from a list of tag names in an image file,
        a raw imamge file, a sidecar file or a dng/dcp profile.
        tag values can be binary data or strings.
        The method returns a dictionary of (str) decoded buffers.
        @param f: file name
        @type f: str
        @param taglist: tag names
        @type taglist: list of str
        @return: data
        @rtype: dict of str
        """
        d = {}
        if taglist is None:
            return d
        for tagname in taglist:
            command = ['-b', '-m', '-' + tagname, f]  # -m : disables output of warnings
            buf = self.execute(*command, ascii=False)
            # decode to str
            d[tagname] = buf.decode()
        return d

    def get_thumbNail(self, f, thumbname='thumbnailimage'):
        """
        Extract the (jpg) thumbnail from an image or sidecar file
        and returns it as a QImage.
        @param f: path to image or sidecar file
        @type f: str
        @param thumbname: tag name
        @type thumbname: str
        @return: thumbnail
        @rtype: QImage
        """
        thumbnail = self.readBinaryData(f, tagname=thumbname)
<<<<<<< HEAD
        # return QImage.fromData(QByteArray.fromRawData(str(thumbnail), len(str(thumbnail))), 'JPG')
=======
>>>>>>> a69d6ac2
        return QImage.fromData(QByteArray(thumbnail), 'JPG')

    def writeThumbnail(self, filename, thumbfile):
        """
        Write a bytearray containing thumbnail data to an image
        or sidecar file. Thumbnail data should be a valid jpeg image
        with dimensions 160x120 or 120x160.
        For an image file, should be called only while editing the file.
        @param filename: path to image or sidecar file
        @type filename: str
        @param thumbfile: path to thumbnail jpg file
        @type thumbfile: str
        """
        command = [filename, '-overwrite_original'] + ['-%s<=%s' % ('thumbnailimage', thumbfile)]
        self.execute(*command)

    def writeOrientation(self, filename, value):
        """
        Writes orientation tag to file (image or sidecar).
        For an image file, should be called only while editing the file.
        @param filename: path to file
        @type filename: str
        @param value: orientation code (range 1..8)
        @type value: str or int
        """
        command = ['-%s=%s' % ('Orientation', value)] + ['-n'] + [filename, '-overwrite_original']
        self.execute(*command)

    def readXMPTag(self, filename, tagName, ext='.mie'):
        """
        Read a tag from a sidecar (.mie) file. Despite its name, the method can read
        a tag of any type. A ValueError exception is raised if the file does not exist.
        @param filename: image or sidecar path
        @type filename: str
        @param tagName:
        @type tagName: str
        @param ext:
        @type ext: str
        @return: tag info
        @rtype: str
        """
        filename = filename[:-4] + ext
        if not isfile(filename):
            raise ValueError
        command = ['-%s' % tagName] + [filename]
        res = self.execute(*command)
        return res

    ###############################
    # The two next methods create
    # the sidecar if it does not exist
    ###############################
    def writeXMPTag(self, filename, tagName, value):
        """
        Write a tag to a sidecar (.mie) file. If the sidecar
        does not exist it is created from the image file.
        @param filename: image file name
        @type filename: str
        @param tagName: tag name
        @type tagName: str
        @param value: tag value
        @type value: str or number
        """
        fmie = filename[:-4] + '.mie'
        # if sidecar does not exist create it
        if not isfile(fmie):
            self.createSidecar(filename)
        # write tag to sidecar
        command = ['-%s=%s' % (tagName, value)] + [fmie, '-overwrite_original']
        self.execute(*command)

    def get_metadata(self, f, tags=None, createsidecar=True):
        """
        Read metadata from file : data are read
        from the image file and the sidecar file is created if
        createsidecar is True (default).
        @param f: file name
        @type f: str
        @param tags:
        @type tags:
        @param createsidecar: flag
        @type createsidecar: bool
        @return: profile, metadata
        @rtype: 2-uple profile: bytes, metadata: dict
        """
        # Using PIL _getexif is simpler.
        # However, exiftool is much more powerful
        if tags is None:
            flags = ["-j", "-a", "-n", "-S"]  # -j = json export format
        else:
            flags = ["-j", "-n", "-S"] + ['-' + tag for tag in tags]
        # try to extract profile
        extract_meta_flags = ["-icc_profile", "-b"]
        command = extract_meta_flags + [f]
        profile = self.execute(*command, ascii=False)
        # extract tags
        command = flags + [f]
        data = json.loads(self.execute(*command))
        # create sidecar file
        if createsidecar:
            self.createSidecar(f)
        # data is a length 1 list
        return profile, data[0]

    def get_formatted_metadata(self, f):
        """
        read all metadata from file f and return
        a formatted string.
        @param f: path to file
        @type f: str
        @return:
        @rtype: str
        """
        command = ["-a", "-G0:1", "--ImageDescription",
                   f]  # remove Imagej tag from output, G0:1 add group names to output
        out = self.execute(*command)
        return out


def decodeExifOrientation(value):
    """
    Returns a QTransform object representing the
    image transformation corresponding to the orientation tag value.
    @param value: orientation tag
    @type value: int
    @return: Qtransform object
    @rtype: QTransform
    """
    # identity transformation
    tr = QTransform()
    if value == 0:
        pass
    elif value == 1:
        pass
    elif value == 6:  # TODO complete
        tr.rotate(90)  # clockwise
    elif value == 8:
        tr.rotate(-90)  # counterclockwise
    else:
        raise ValueError("decodeExifOrientation : unhandled orientation tag: %d" % value)
    return tr


def readExpTime(filename):
    """
    Convenience method. It returns the exposure time.
    @param filename: path to image file
    @type filename: str
    @return: exposure time
    @rtype: float
    """
    p = re.compile('[0-9]+/?[0-9]+')
    with ExifTool() as e:
        expTime = e.readXMPTag(filename, 'ExposureTime', ext='.jpg')
    s = p.findall(expTime)
    # time may be recorded as a fraction, so we use eval
    return eval(s[0])


"""
case `jpegexiforient -n "$i"` in
 1) transform="";;
 2) transform="-flip horizontal";;
 3) transform="-rotate 180";;
 4) transform="-flip vertical";;
 5) transform="-transpose";;
 6) transform="-rotate 90";;
 7) transform="-transverse";;
 8) transform="-rotate 270";;
 *) transform="";;
 esac
"""<|MERGE_RESOLUTION|>--- conflicted
+++ resolved
@@ -238,10 +238,6 @@
         @rtype: QImage
         """
         thumbnail = self.readBinaryData(f, tagname=thumbname)
-<<<<<<< HEAD
-        # return QImage.fromData(QByteArray.fromRawData(str(thumbnail), len(str(thumbnail))), 'JPG')
-=======
->>>>>>> a69d6ac2
         return QImage.fromData(QByteArray(thumbnail), 'JPG')
 
     def writeThumbnail(self, filename, thumbfile):
