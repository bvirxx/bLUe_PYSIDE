--- conflicted
+++ resolved
@@ -217,11 +217,7 @@
         :param pathToProfile:
         :type pathToProfile: str
         """
-<<<<<<< HEAD
-        command = [filename, '-overwrite_original'] + ['-%s<=%s' % ('icc-profile', pathToProfile)]
-=======
         command = [filename, '-overwrite_original'] + ['-%s<=%s' % ('icc_profile', pathToProfile)]
->>>>>>> 7d45c87f
         self.execute(*command)
 
     def readBinaryDataAsDict(self, f, taglist=None):
