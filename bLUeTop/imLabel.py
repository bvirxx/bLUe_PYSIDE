"""
This File is part of bLUe software.

Copyright (C) 2017  Bernard Virot <bernard.virot@libertysurf.fr>

This program is free software: you can redistribute it and/or modify
it under the terms of the GNU Lesser General Public License as
published by the Free Software Foundation, version 3.

This program is distributed in the hope that it will be useful, but
WITHOUT ANY WARRANTY; without even the implied warranty of
MERCHANTABILITY or FITNESS FOR A PARTICULAR PURPOSE. See the GNU
Lesser General Lesser Public License for more details.

You should have received a copy of the GNU Lesser General Public License
along with this program. If not, see <http://www.gnu.org/licenses/>.
"""
from os.path import dirname, basename

from PySide6.QtCore import QRect, QRectF, Qt, QPointF
from PySide6.QtGui import QPainter, QImage, QColor, QBrush, QContextMenuEvent, QCursor, QPen, QFont, QPainterPath
from PySide6.QtWidgets import QLabel, QApplication

from bLUeGui.dialog import dlgWarn
from bLUeTop.drawing import bLUeFloodFill, brushFamily
from bLUeTop.settings import MAX_ZOOM
from bLUeTop.utils import checkeredImage
from bLUeTop.versatileImg import vImage


class imageLabel(QLabel):
    qp = QPainter()
    qp.font = QFont("Arial", 8)
    qp.markPath = QPainterPath()
    qp.markRect = QRect(0, 0, 50, 20)
    qp.markPath.addRoundedRect(qp.markRect, 5, 5)

    checkerBrush = QBrush(checkeredImage())

    def __init__(self, mainForm=None, splitWin=None, enterAndLeave=False, parent=None):
        super().__init__(parent=parent)
        self.window = mainForm
        self.splitWin = splitWin
        self.enterAndLeave = enterAndLeave
        # global state variables used in mouseEvent.
        self.pressed = False
        self.clicked = True
        self.State = {'ix': 0, 'iy': 0, 'ix_begin': 0, 'iy_begin': 0, 'cloning': ''}
        self.img = None

    def brushUpdate(self, *args, color=None):
        """
        Sync the current brush/eraser with self.State
        and update the current brush sample.
        *args prevents wrong assignment of signal parameters
        to color when the method is used as a signal slot.

        :param args: unused
        :type args:
        :param color:
        :type color: QColor
        """
        bSpacing, bJitter, bOrientation = 1.0, 0.0, 0
        current = self.State.get('brush', None)
        if current is not None:
            bSpacing = current['spacing']
            bJitter = current['jitter']
            bOrientation = current['orientation']
        s = self.sender()
        if s is not None:
            name = s.objectName()
            if name == 'spacingSlider':
                bSpacing = s.value() / 10
            elif name == 'jitterSlider':
                bJitter = s.value() / 10
            elif name == 'orientationSlider':
                bOrientation = s.value() - 180
        window = self.window
        bSize = window.verticalSlider1.value()
        bOpacity = window.verticalSlider2.value() / 100
        bHardness = window.verticalSlider3.value() / 100
        bFlow = window.verticalSlider4.value() / 100
        if color is not None:
            bColor = color
        elif getattr(window, 'colorChooser', None):
            bColor = window.colorChooser.currentColor()  # selectedColor() cannot be set TODO modified 18/11/21 validate
        else:
            bColor = Qt.black
        if window.btnValues['eraserButton']:
            self.State[''] = window.brushes[-1].getBrush(bSize, bOpacity, bColor, bHardness, bFlow)
        else:
            pattern = window.patternCombo.currentData()
            self.State['brush'] = window.brushCombo.currentData().getBrush(bSize, bOpacity, bColor, bHardness, bFlow,
                                                                           spacing=bSpacing, jitter=bJitter,
                                                                           orientation=bOrientation, pattern=pattern)
        # record current brush into layer brushDict
        if self.img is not None:
            layer = self.img.getActiveLayer()
            if layer.isDrawLayer():
                layer.brushDict = self.State['brush'].copy()
                grForm = layer.getGraphicsForm()
                if grForm is not None:
                    grForm.updateSample()

    def syncBrush(self, zooming):
        """
        Sync current brush with toolbar and zoom coeff.
        Overrides or changes the application cursor.

        :param zooming:
        :type zooming: float
        """
        minSize = 10  # 16
        # bSize = self.brushUpdate()
        bSize = self.State['brush']['size']
        w = bSize * zooming
        w = max(w, minSize)
        cursor = QCursor(self.State['brush']['cursor'].scaled(w, w), hotX=w / 2, hotY=w / 2)
        if QApplication.overrideCursor():
            QApplication.changeOverrideCursor(cursor)
        else:
            QApplication.setOverrideCursor(cursor)

    def paintEvent(self, e):
        """
        Overrides QLabel paintEvent().
        Displays the presentation layer of a vImage object,
        with its current offset and zooming coefficient.

        :param e: paint event
        :type e:
        """
        mimg = self.img
        if mimg is None:
            return
        qp = self.qp
        window = self.window
        qp.begin(self)
        r = mimg.resize_coeff(self)
        # qp.setRenderHint(QPainter.SmoothPixmapTransform) #  decreases  quality
        # fill background
        qp.fillRect(QRect(0, 0, self.width(), self.height()), vImage.defaultBgColor)
        # draw presentation layer.
        # As offsets can be float numbers, we use a QRectF instead of a QRect.
        # r is relative to the full resolution image, so we use mimg width and height
        w, h = mimg.width() * r, mimg.height() * r
        rectF = QRectF(mimg.xOffset, mimg.yOffset, w, h)
        # draw a checker background to view (semi-)transparent images
        qp.fillRect(rectF, imageLabel.checkerBrush)
        px = mimg.prLayer.qPixmap
        if px is not None:
            qp.drawPixmap(rectF, px, px.rect())
        else:
            currentImage = mimg.prLayer.getCurrentImage()
            qp.drawImage(rectF, currentImage,
                         QImage.rect(currentImage))  # CAUTION : vImage.rect() is overwritten by the attribute rect
        # draw selection rectangle and cloning marker of the active layer, if any
        layer = mimg.getActiveLayer()
        # rect, mark = layer.rect, layer.marker
        mark = layer.marker
        if layer.visible:
            for rect in layer.sRects:
                if rect is not None:
                    qp.setPen(Qt.green)
                    qp.drawRect(rect.left() * r + mimg.xOffset, rect.top() * r + mimg.yOffset, rect.width() * r,
                                rect.height() * r)
            if not (mark is None or layer.sourceFromFile):
                qp.setPen(Qt.white)
                qp.drawEllipse(mark.x() * r + mimg.xOffset, mark.y() * r + mimg.yOffset, 10, 10)
        # draw the cropping marks
        lm, rm, tm, bm = 0, 0, 0, 0
        if mimg.isCropped:
            c = QColor(128, 128, 128, 192)
            lm = window.cropTool.btnDict['left'].margin * r
            rm = window.cropTool.btnDict['right'].margin * r
            tm = window.cropTool.btnDict['top'].margin * r
            bm = window.cropTool.btnDict['bottom'].margin * r
            qp.fillRect(QRectF(mimg.xOffset, mimg.yOffset, lm, h), c)  # left
            qp.fillRect(QRectF(mimg.xOffset + lm, mimg.yOffset, w - lm, tm), c)  # top
            qp.fillRect(QRectF(mimg.xOffset + w - rm, mimg.yOffset + tm, rm, h - tm), c)  # right
            qp.fillRect(QRectF(mimg.xOffset + lm, mimg.yOffset + h - bm, w - lm - rm, bm), c)  # bottom
        # draw rulers
        if mimg.isRuled:
            deltaX, deltaY = (w - lm - rm) // 3, (h - tm - bm) // 3
            qp.drawLine(lm + mimg.xOffset, deltaY + tm + mimg.yOffset, w - rm + mimg.xOffset,
                        deltaY + tm + mimg.yOffset)
            qp.drawLine(lm + mimg.xOffset, 2 * deltaY + tm + mimg.yOffset, w - rm + mimg.xOffset,
                        2 * deltaY + tm + mimg.yOffset)
            qp.drawLine(deltaX + lm + mimg.xOffset, tm + mimg.yOffset, deltaX + lm + mimg.xOffset,
                        h - bm + mimg.yOffset)
            qp.drawLine(2 * deltaX + lm + mimg.xOffset, tm + mimg.yOffset, 2 * deltaX + lm + mimg.xOffset,
                        h - bm + mimg.yOffset)
        # tag before/after views
        name = self.objectName()
        if name == "label_2" or name == "label_3":
            # draw filled rect
            qp.fillPath(qp.markPath, QBrush(Qt.gray))
            # draw text
            qp.setPen(Qt.white)
            qp.setFont(qp.font)
            qp.drawText(qp.markRect, Qt.AlignCenter | Qt.AlignVCenter, "Before" if name == "label_2" else "After")
        qp.end()

    def mousePressEvent(self, event):
        """
        Mouse event handler.
        The handler implement mouse actions on an imImage displayed in a QLabel.
        It handles image positioning, zooming, and
        tool actions.
        NOTE. Due to wheeelEvent, xOffset and yOffset are float numbers.

        :param event: mouse event
        :type event: QMouseEvent
        """
        State = self.State
        window = self.window
        eventType = event.type()
        # no context menu
        if eventType == QContextMenuEvent:
            return
        # get image and active layer
        img = self.img
        layer = img.getActiveLayer()
        r = img.resize_coeff(self)
        ############################################################
        # get mouse x, y coordinates (relative to widget).
        # The mouse coordinates relative to the (full size) image are
        # (x - img.xOffset) / r, (y - img.yOffset) / r
        #############################################################
        x, y = event.x(), event.y()
        modifiers = event.modifiers()
        # Mouse hover generates mouse move events,
        # so, we set pressed to select only non hovering events
        self.pressed = True
        if event.button() == Qt.LeftButton:
            # no move yet
            self.clicked = True
        State['ix'], State['iy'] = x, y
        State['ix_begin'], State['iy_begin'] = x, y
        State['x_imagePrecPos'], State['y_imagePrecPos'] = (x - img.xOffset) // r, (y - img.yOffset) // r
        if layer.isDrawLayer():
            layer.history.addItem(layer.sourceImg.copy())
            if window.btnValues['brushButton'] or window.btnValues['bucket']:
                # starting a new stroke : save initial image for atomic stroke painting  and init intermediate layer
                layer.strokeDest = layer.sourceImg.copy()
                layer.stroke.fill(QColor(0, 0, 0, 0))
                if window.btnValues['brushButton']:
                    self.syncBrush(r)
        # add current mask to history
        if window.btnValues['drawFG'] or window.btnValues['drawBG']:
            if layer.maskIsEnabled:
                layer.historyListMask.addItem(layer.mask.copy())
        # dragBtn or arrow
        if layer.isCloningLayer():
            if not (window.btnValues['drawFG'] or window.btnValues['drawBG']):
                if modifiers == Qt.ControlModifier | Qt.AltModifier:  # prevent unwanted clicks
                    if layer.cloningState == 'continue':
                        dlgWarn('Layer already cloned', 'To start a new cloning operation, add another cloning layer')
                        return
                    # set source starting point (coordinates are relative to full size image)
                    layer.sourceX, layer.sourceY = (x - img.xOffset) / r, (y - img.yOffset) / r
                    layer.cloningState = 'start'
            elif layer.cloningState == 'start':
                # set the virtual layer translation (relative to full size image)
                layer.xAltOffset, layer.yAltOffset = (x - img.xOffset) / r - layer.sourceX, \
                                                     (y - img.yOffset) / r - layer.sourceY
                layer.cloningState = 'continue'
                layer.updateCloningMask()
                layer.updateSourcePixmap()

    def mouseMoveEvent(self, event):
        """
       Mouse event handler.
       The handler implement mouse actions on an imImage displayed in a QLabel.
       It handles image positioning, zooming, and
       tool actions.
       NOTE 1. Mouse hover generates mouse move events
       NOTE 2. Due to wheeelEvent, xOffset and yOffset are float numbers.

       :param event: mouse event
       :type event: QMouseEvent
       """
        window = self.window
        State = self.State
        qp = self.qp
        eventType = event.type()
        # no context menu
        if eventType == QContextMenuEvent:
            return
        # get image and active layer
        img = self.img
        layer = img.getActiveLayer()
        r = img.resize_coeff(self)
        ############################################################
        # get mouse x, y coordinates (relative to widget).
        # The mouse coordinates relative to the (full size) image are
        # (x - img.xOffset) / r, (y - img.yOffset) / r
        #############################################################
        x, y = event.x(), event.y()
        modifiers = event.modifiers()
        # hover event
        if not self.pressed:
            x_img, y_img = (x - img.xOffset) / r, (y - img.yOffset) / r
            # read input and current colors from active layer (coordinates are relative to the full-sized image)
            clr = img.getActivePixel(x_img, y_img, qcolor=True)
            clrC = img.getActivePixel(x_img, y_img, fromInputImg=False, qcolor=True)
            window.infoView.setText(clr, clrC)
            if layer.isCloningLayer():
                if layer.cloningState == 'continue':
                    mx, my = x_img - layer.xAltOffset, y_img - layer.yAltOffset
                elif layer.cloningState == 'start':
                    mx, my = layer.sourceX, layer.sourceY
                else:
                    mx, my = x_img, y_img
                if layer.sourceFromFile:
                    pxmp = layer.getGraphicsForm().sourcePixmap
                    mx, my = mx * pxmp.width() / layer.width(), my * pxmp.height() / layer.height()
                layer.marker = QPointF(mx, my)
                window.label.repaint()
                if layer.sourceFromFile:
                    layer.getGraphicsForm().widgetImg.repaint()
            return
        self.clicked = False
        if img.isMouseSelectable:
            # don't draw on a non visible layer
            if window.btnValues['rectangle'] or window.btnValues['drawFG'] or window.btnValues['drawBG']:
                if not layer.visible:
                    dlgWarn('Select a visible layer for drawing or painting')
                    self.pressed = False
                    return
                elif not window.btnValues['rectangle'] and not layer.maskIsEnabled:
                    dlgWarn('Enable the mask before painting')
                    self.pressed = False
                    return
            # marquee tool
            if window.btnValues['rectangle']:
                # rectangle coordinates are relative to full image
                x_img = (min(State['ix_begin'], x) - img.xOffset) // r
                y_img = (min(State['iy_begin'], y) - img.yOffset) // r
                w = abs(State['ix_begin'] - x) // r
                h = abs(State['iy_begin'] - y) // r
                # layer.rect = QRect(x_img, y_img, w, h)
                if min(w, h) > 10:
                    if layer.rect:
                        layer.rect.setRect(x_img, y_img, w, h)
                    else:
                        layer.rect = QRect(x_img, y_img, w, h)
                        layer.sRects.append(layer.rect)
            # drawing
            elif layer.isDrawLayer() and (window.btnValues['brushButton'] or window.btnValues['eraserButton']):
                self.__strokePaint(layer, x, y, r)
            # mask
            elif window.btnValues['drawFG'] or window.btnValues['drawBG']:
                if layer.maskIsEnabled:
                    if layer.isCloningLayer:
                        layer.vlChanged = True
                        # layer.setMaskEnabled(color=True)  # set mask to color mask
                    toolOpacity = window.verticalSlider2.value() / 100
                    if modifiers == Qt.NoModifier:
                        if layer.isSegmentLayer():
                            color = vImage.defaultColor_UnMasked_SM if \
                                window.btnValues['drawFG'] else vImage.defaultColor_Masked_SM
                        else:
                            color = vImage.defaultColor_UnMasked if \
                                window.btnValues['drawFG'] else vImage.defaultColor_Masked
                            color.setAlpha(layer.colorMaskOpacity)
                    else:
                        color = vImage.defaultColor_UnMasked_Invalid
                    qp.begin(layer.mask)
                    # get pen width (relative to image)
                    w_pen = window.verticalSlider1.value() // r
                    # mode source : result is source (=pen) pixel color and opacity
                    qp.setCompositionMode(qp.CompositionMode.CompositionMode_Source)
                    tmp_x = (x - img.xOffset) // r
                    tmp_y = (y - img.yOffset) // r
                    qp.setPen(QPen(color, w_pen))
                    qp.setOpacity(toolOpacity)
                    # paint the brush tips spaced by 0.25 * w_pen
                    # use 1-norm for performance
                    a_x, a_y = tmp_x - State['x_imagePrecPos'], tmp_y - State['y_imagePrecPos']
                    d = abs(a_x) + abs(a_y)
                    x, y = State['x_imagePrecPos'], State['y_imagePrecPos']
                    radius = w_pen / 2
                    if d == 0:
                        qp.drawEllipse(QPointF(x, y), radius,
                                       radius)  # center, radius : QPointF mandatory, else bounding rect topleft and size
                    else:
                        step = w_pen * 0.25 / d
                        for i in range(int(1 / step) + 1):
                            qp.drawEllipse(QPointF(x, y), radius,
                                           radius)  # center, radius : QPointF mandatory, else bounding rect topleft and size
                            x, y = x + a_x * step, y + a_y * step
                    qp.end()
                    if layer.isCloningLayer():
                        if not layer.sourceFromFile:
                            layer.marker = QPointF(tmp_x - layer.xAltOffset, tmp_y - layer.yAltOffset)
                        else:
                            pxmp = layer.getGraphicsForm().sourcePixmap
                            layer.marker = QPointF((tmp_x - layer.xAltOffset) * pxmp.width() / layer.width(),
                                                   (tmp_y - layer.yAltOffset) * pxmp.height() / layer.height())
                            layer.getGraphicsForm().widgetImg.repaint()
                    State['x_imagePrecPos'], State['y_imagePrecPos'] = tmp_x, tmp_y
                    ############################
                    # update upper stack
                    # should be layer.applyToStack() if any upper layer visible : too slow
                    # layer.applyToStack()
                    layer.updatePixmap()
                    img.prLayer.update()  # =applyNone()
                    #############################
                    window.label.repaint()
            # dragBtn or arrow
            else:
                # drag image
                if modifiers == Qt.NoModifier:
                    img.xOffset += x - State['ix']
                    img.yOffset += y - State['iy']
                    if window.btnValues['Crop_Button']:
                        window.cropTool.setCropTool(img)
                # drag active layer only for drawing layer or crop tool for others
                elif modifiers == Qt.ControlModifier:
                    layer.drag(x, y, State['ix'], State['iy'], self)
                    # layer.xOffset += (x - State['ix'])
                    # layer.yOffset += (y - State['iy'])
                    # layer.updatePixmap()
                    # img.prLayer.update()  # =applyNone()
                # drag cloning virtual layer
                elif modifiers == Qt.ControlModifier | Qt.AltModifier:
                    if layer.isCloningLayer():
                        layer.xAltOffset += (x - State['ix'])
                        layer.yAltOffset += (y - State['iy'])
                        layer.vlChanged = True
                        if layer.maskIsSelected or not layer.maskIsEnabled:
                            layer.setMaskEnabled(color=False)  # set to opacity mask
                        layer.applyCloning(seamless=False, showTranslated=True, moving=True)
        # not mouse selectable widget : probably before window alone !
        else:
            if modifiers == Qt.NoModifier:
                img.xOffset += (x - State['ix'])
                img.yOffset += (y - State['iy'])
            elif modifiers == Qt.ControlModifier:
                layer.xOffset += (x - State['ix'])
                layer.yOffset += (y - State['iy'])
                layer.updatePixmap()
        # update current coordinates
        State['ix'], State['iy'] = x, y
        if layer.isGeomLayer():
            layer.tool.moveRotatingTool()
        # updates
        self.repaint()
        # sync split views
        linked = True
        if self.objectName() == 'label_2':
            self.splitWin.syncSplitView(window.label_3, window.label_2, linked)
            window.label_3.repaint()
        elif self.objectName() == 'label_3':
            self.splitWin.syncSplitView(window.label_2, window.label_3, linked)
            window.label_2.repaint()

    def mouseReleaseEvent(self, event):
        """
       Mouse event handler.
       The handler implement mouse actions on an imImage displayed in a QLabel.
       It handles image positioning, zooming, and
       tool actions.

       :param event: mouse event
       :type event: QMouseEvent
       """
        window = self.window
        eventType = event.type()
        # no context menu
        if eventType == QContextMenuEvent:
            return
        # get image and active layer
        img = self.img
        layer = img.getActiveLayer()
        r = img.resize_coeff(self)
        ############################################################
        # get mouse x, y coordinates (relative to widget).
        # The mouse coordinates relative to the (full size) image are
        # (x - img.xOffset) / r, (y - img.yOffset) / r
        #############################################################
        x, y = event.x(), event.y()
        modifiers = event.modifiers()
        self.pressed = False
        if event.button() == Qt.LeftButton:
            if layer.maskIsEnabled \
                    and layer.getUpperVisibleStackIndex() != -1 \
                    and (window.btnValues['drawFG'] or window.btnValues['drawBG']):
                layer.applyToStack()
            if img.isMouseSelectable:
                if window.btnValues['rectangle']:
                    layer.rect = None  # go to next rectangle
                    layer.sRects = [rect for rect in layer.sRects if rect.isValid()]
                # click event
                if self.clicked:
                    x_img, y_img = (x - img.xOffset) / r, (y - img.yOffset) / r
                    # read input and current colors from active layer
                    # coordinates are relative to the full-sized image
                    clr = img.getActivePixel(x_img, y_img, qcolor=True)
                    clrC = img.getActivePixel(x_img, y_img, fromInputImg=False, qcolor=True)
                    red, green, blue = clr.red(), clr.green(), clr.blue()
                    # read color from presentation layer
                    redP, greenP, blueP = img.getPrPixel(x_img, y_img)
                    # color chooser : when visible the colorPicked signal is not emitted
                    if getattr(window, 'colorChooser', None) and window.colorChooser.isVisible():
                        if modifiers == Qt.ControlModifier | Qt.ShiftModifier:
                            window.colorChooser.setCurrentColor(clr)
                        elif modifiers == Qt.ControlModifier:
                            window.colorChooser.setCurrentColor(clrC)
                        else:
                            window.colorChooser.setCurrentColor(QColor(redP, greenP, blueP))
                    else:
                        if window.btnValues['rectangle']:
                            # remove rectangle from selection
                            if modifiers == Qt.ControlModifier:
                                for rect in layer.sRects:
                                    if rect.contains(x_img, y_img):
                                        layer.sRects.remove(rect)
                                        layer.selectionChanged.sig.emit()
                                        break
                        else:
                            # emit colorPicked signal
                            layer.colorPicked.sig.emit(x_img, y_img, modifiers)
                        # Flood fill tool
                        if layer.isDrawLayer() and window.btnValues['bucket']:
                            if getattr(window, 'colorChooser', None):
                                bucketColor = window.colorChooser.currentColor()  # TODO modified 9/12/21 validate
                            else:
                                bucketColor = Qt.black
                            bLUeFloodFill(layer, int(x_img), int(y_img), bucketColor)
                            layer.applyToStack()
                        """
                        # for raw layer, set multipliers to get selected pixel as White Point : NOT USED YET
                        if layer.isRawLayer() and window.btnValues['colorPicker']:
                            # get demosaic buffer and sample raw pixels
                            bufRaw = layer.parentImage.demosaic
                            nb = QRect(x_img-2, y_img-2, 4, 4)
                            r = QImage.rect(layer.parentImage).intersected(nb)
                            if not r.isEmpty():
                                color = np.sum(bufRaw[r.top():r.bottom()+1, r.left():r.right()+1], axis=(0, 1))/(r.width()*r.height())
                            else:
                                color = bufRaw[y_img, x_img, :]
                            color = [color[i] - layer.parentImage.rawImage.black_level_per_channel[i] for i in range(3)]
                            form = layer.getGraphicsForm()
                            if form.sampleMultipliers:
                                row, col = 3*y_img//layer.height(), 3*x_img//layer.width()
                                if form.samples:
                                    form.setRawMultipliers(*form.samples[3*row + col], sampling=False)
                            else:
                                form.setRawMultipliers(1/color[0], 1/color[1], 1/color[2], sampling=True)
                        """
                else:  # not clicked
                    if window.btnValues['rectangle']:
                        layer.selectionChanged.sig.emit()
                    # cloning layer
                    elif layer.isCloningLayer():
                        if layer.vlChanged:
                            # the virtual layer was moved : clone
                            layer.applyCloning(seamless=True, showTranslated=True, moving=True)
                            layer.vlChanged = False
        # updates
        self.repaint()
        # sync split views
        linked = True
        if self.objectName() == 'label_2':
            self.splitWin.syncSplitView(window.label_3, window.label_2, linked)
            window.label_3.repaint()
        elif self.objectName() == 'label_3':
            self.splitWin.syncSplitView(window.label_2, window.label_3, linked)
            window.label_2.repaint()

    def wheelEvent(self, event):
        """
        Mouse wheel event handler : zooming
        for imImage objects.

        :param event: mouse wheel event
        :type event: QWheelEvent
        """
        window = self.window
<<<<<<< HEAD
        pos = event.position()
=======
        if window.asButton.isChecked():
            return
        img = self.img
        pos = event.pos()
>>>>>>> ece4bbf3
        modifiers = event.modifiers()
        # delta unit is 1/8 of degree
        # Most mice have a resolution of 15 degrees
        numSteps = event.angleDelta().y() / 1200.0
        layer = img.getActiveLayer()
        if modifiers == Qt.NoModifier:
            img.Zoom_coeff *= (1.0 + numSteps)
            # max Zoom for previews
            if img.Zoom_coeff > MAX_ZOOM:
                img.Zoom_coeff /= (1.0 + numSteps)
                return
            # correct image offset to keep unchanged the image point
            # under the cursor : (pos - offset) / resize_coeff is invariant
            img.xOffset = -pos.x() * numSteps + (1.0 + numSteps) * img.xOffset
            img.yOffset = -pos.y() * numSteps + (1.0 + numSteps) * img.yOffset
            if layer.isDrawLayer() and (window.btnValues['brushButton'] or window.btnValues['eraserButton']):
                self.syncBrush(img.resize_coeff(self))
            if window.btnValues['Crop_Button']:
                window.cropTool.setCropTool(img)
            if layer.isGeomLayer():
                # layer.view.widget().tool.moveRotatingTool()
                layer.tool.moveRotatingTool()
        elif modifiers == Qt.ControlModifier:
            # cropTool aware zooming
            layer.Zoom_coeff *= 1.0 + numSteps
            layer.zoom(pos, numSteps, self)
        # cloning layer zoom
        elif layer.isCloningLayer() and modifiers == Qt.ControlModifier | Qt.AltModifier:
            layer.AltZoom_coeff *= (1.0 + numSteps)
            layer.applyCloning(seamless=False, showTranslated=True, moving=True)  # autocloning (seamless=true) too slow
        self.repaint()
        # sync split views
        linked = True
        if self.objectName() == 'label_2':
            self.splitWin.syncSplitView(window.label_3, window.label_2, linked)
            window.label_3.repaint()
        elif self.objectName() == 'label_3':
            self.splitWin.syncSplitView(window.label_2, window.label_3, linked)
            window.label_2.repaint()

    def enterEvent(self, event):
        """
        Mouse enter event handler.

        :param event:
        :type event
        """
        if not self.enterAndLeave:
            return
        window = self.window
        if QApplication.overrideCursor():
            # don't stack multiple cursors
            return
        # tool cursors
        w = window.verticalSlider1.value()
        layer = window.label.img.getActiveLayer()
        if window.btnValues['drawFG'] or window.btnValues['drawBG']:
            if w > 10:
                QApplication.setOverrideCursor(
                    QCursor(window.cursor_Circle_Pixmap.scaled(w * 2.0, w * 2.0), hotX=w, hotY=w))
            else:
                QApplication.setOverrideCursor(Qt.CrossCursor)
        elif (window.btnValues['brushButton'] or window.btnValues['eraserButton']):
            if layer.isDrawLayer():
                self.syncBrush(self.img.resize_coeff(self))
        elif window.btnValues['bucket']:
            if layer.isDrawLayer():
                QApplication.setOverrideCursor(window.cursor_Bucket)
        elif window.btnValues['drag']:
            QApplication.setOverrideCursor(Qt.OpenHandCursor)
        elif window.btnValues['colorPicker']:
            if layer.isAdjustLayer():
                if layer.view.isVisible():
                    QApplication.setOverrideCursor(window.cursor_EyeDropper)

    def leaveEvent(self, event):
        if not self.enterAndLeave:
            return
        QApplication.restoreOverrideCursor()


    def __strokePaint(self, layer, x, y, r):
        """
        Private drawing function. Should be called only by the mouse event handler.

        :param layer:
        :type layer:
        :param x:
        :type x:
        :param y:
        :type y:
        :param r:
        :type r:
        """
        img = self.img
        State = self.State
        qp = self.qp
        # get image coordinates
        x_img = (x - img.xOffset) // r
        y_img = (y - img.yOffset) // r
        # draw the stroke
        if self.window.btnValues['brushButton']:
            # drawing onto stroke intermediate layer
            qp.begin(layer.stroke)
            qp.setCompositionMode(qp.CompositionMode.CompositionMode_SourceOver)
            # draw move
            State['x_imagePrecPos'], State['y_imagePrecPos'] = brushFamily.brushStrokeSeg(qp,
                                                                                          State['x_imagePrecPos'],
                                                                                          State['y_imagePrecPos'],
                                                                                          x_img, y_img,
                                                                                          State['brush'])
            qp.end()
            # draw texture aligned with image
            strokeTex = layer.stroke
            p = State['brush']['pattern']
            if p is not None:
                if p.pxmp is not None:
                    strokeTex = layer.stroke.copy()
                    qp1 = QPainter(strokeTex)
                    qp1.setCompositionMode(qp.CompositionMode.CompositionMode_DestinationIn)
                    qp1.setBrush(QBrush(p.pxmp))
                    qp1.fillRect(QRect(0, 0, strokeTex.width(), strokeTex.height()), QBrush(p.pxmp))
                    qp1.end()
            # restore source image and paint
            # the whole stroke with current brush opacity.
            # Restoring source image enables iterative calls showing
            # stroke progress
            qp.begin(layer.sourceImg)
            qp.setCompositionMode(qp.CompositionMode.CompositionMode_Source)
            qp.drawImage(QPointF(), layer.strokeDest)
            qp.setOpacity(State['brush']['opacity'])
            qp.setCompositionMode(qp.CompositionMode.CompositionMode_SourceOver)
            qp.drawImage(QPointF(), strokeTex)  # layer.stroke)
            qp.end()
        elif self.window.btnValues['eraserButton']:
            qp.begin(layer.sourceImg)
            qp.setCompositionMode(qp.CompositionMode.CompositionMode_DestinationIn)
            State['x_imagePrecPos'], State['y_imagePrecPos'] = brushFamily.brushStrokeSeg(qp,
                                                                                          State['x_imagePrecPos'],
                                                                                          State['y_imagePrecPos'],
                                                                                          x_img, y_img,
                                                                                          State['brush'])
            qp.end()
        # update layer - should be layer.applyToStack() if any upper layer visible : too slow !
        # We only update layer. Higher drawing layers do not need any updating : they
        # transparently transmit modifications (see QDrawingLayer.inputImg()).
        # All higher non-drawing layers should be not visible.
        layer.execute(l=layer)
        img.prLayer.update()
        self.window.label.repaint()


class slideshowLabel(imageLabel):

    def paintEvent(self, e):
        """
        Overrides imageLabel paintEvent().
        This class should be used to display
        smooth transitions between images.

        :param e: paint event
        :type e:
        """
        mimg = self.img
        if mimg is None:
            return
        r = mimg.resize_coeff(self)
        qp = self.qp
        window = self.window
        qp.begin(self)
        # smooth painting
        # qp.setRenderHint(QPainter.SmoothPixmapTransform)
        # fill background
        qp.fillRect(QRect(0, 0, self.width(), self.height()), vImage.defaultBgColor)
        # draw presentation layer.
        # As offsets can be float numbers, we use a QRectF instead of a QRect.
        # r is relative to the full resolution image, so we use mimg width and height
        w, h = mimg.width() * r, mimg.height() * r
        rectF = QRectF(mimg.xOffset, mimg.yOffset, w, h)
        # draw a checker background to view (semi-)transparent images
        qp.fillRect(rectF, imageLabel.checkerBrush)

        px = mimg.prLayer.qPixmap
        if px is not None:
            qp.drawPixmap(rectF, px, px.rect())
        else:
            currentImage = mimg.prLayer.getCurrentImage()
            qp.drawImage(rectF, currentImage,
                         QImage.rect(currentImage))  # CAUTION : vImage.rect() is overwritten by the attribute rect
        qp.drawText(rectF.right(), rectF.bottom(), basename(dirname(mimg.filename)))  # likely the name of album

        mimg = self.prevImg
        if mimg is None:
            qp.end()
            return
        r = mimg.resize_coeff(self)
        w, h = mimg.width() * r, mimg.height() * r
        rectF = QRectF(mimg.xOffset, mimg.yOffset, w, h)
        px = mimg.prLayer.qPixmap
        if px is not None:
            qp.setOpacity(self.prevOpacity)
            qp.drawPixmap(rectF, px, px.rect())
        qp.end()<|MERGE_RESOLUTION|>--- conflicted
+++ resolved
@@ -579,14 +579,10 @@
         :type event: QWheelEvent
         """
         window = self.window
-<<<<<<< HEAD
-        pos = event.position()
-=======
         if window.asButton.isChecked():
             return
         img = self.img
         pos = event.pos()
->>>>>>> ece4bbf3
         modifiers = event.modifiers()
         # delta unit is 1/8 of degree
         # Most mice have a resolution of 15 degrees
