--- conflicted
+++ resolved
@@ -25,17 +25,10 @@
 from re import search
 from time import sleep
 
-<<<<<<< HEAD
 from PySide6.QtCore import Qt, QUrl, QMimeData, QByteArray, QPoint, QSize
 from PySide6.QtGui import QKeySequence, QImage, QDrag, QAction
 from PySide6.QtWidgets import QMainWindow, QSizePolicy, QMenu, QListWidget, QAbstractItemView, \
     QApplication
-=======
-from PySide2.QtCore import Qt, QUrl, QMimeData, QByteArray, QPoint, QSize, QBuffer, QIODevice, QRect
-from PySide2.QtGui import QKeySequence, QImage, QDrag, QPixmap, QIcon, QColor
-from PySide2.QtWidgets import QMainWindow, QSizePolicy, QMenu, QListWidget, QAbstractItemView, \
-    QApplication, QAction, QListWidgetItem
->>>>>>> 9a2bbfbd
 
 from bLUeTop import exiftool
 from bLUeTop.MarkedImg import imImage
