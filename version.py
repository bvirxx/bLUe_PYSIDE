--- conflicted
+++ resolved
@@ -16,8 +16,4 @@
 along with this program. If not, see <http://www.gnu.org/licenses/>.
 """
 
-<<<<<<< HEAD
-BLUE_VERSION = "V6-5.1.6"
-=======
-BLUE_VERSION = "V2-5.1.7"
->>>>>>> 8fccf2c6
+BLUE_VERSION = "V6-5.1.7"