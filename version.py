--- conflicted
+++ resolved
@@ -16,8 +16,4 @@
 along with this program. If not, see <http://www.gnu.org/licenses/>.
 """
 
-<<<<<<< HEAD
-BLUE_VERSION = "V6-5.2.0"
-=======
-BLUE_VERSION = "V2-5.2.1"
->>>>>>> 406588d9
+BLUE_VERSION = "V6-5.2.1"