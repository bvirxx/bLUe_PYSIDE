--- conflicted
+++ resolved
@@ -16,8 +16,4 @@
 along with this program. If not, see <http://www.gnu.org/licenses/>.
 """
 
-<<<<<<< HEAD
-BLUE_VERSION = "V6-5.2.1"
-=======
-BLUE_VERSION = "V2-5.2.2"
->>>>>>> 145dcc6e
+BLUE_VERSION = "V6-5.2.2"