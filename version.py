"""
This File is part of bLUe software.

Copyright (C) 2017  Bernard Virot <bernard.virot@libertysurf.fr>

This program is free software: you can redistribute it and/or modify
it under the terms of the GNU Lesser General Public License as
published by the Free Software Foundation, version 3.

This program is distributed in the hope that it will be useful, but
WITHOUT ANY WARRANTY; without even the implied warranty of
MERCHANTABILITY or FITNESS FOR A PARTICULAR PURPOSE. See the GNU
Lesser General Lesser Public License for more details.

You should have received a copy of the GNU Lesser General Public License
along with this program. If not, see <http://www.gnu.org/licenses/>.
"""

<<<<<<< HEAD
BLUE_VERSION = "V6-5.2.2"
=======
BLUE_VERSION = "V2-5.2.3"
>>>>>>> 9e11139c
<|MERGE_RESOLUTION|>--- conflicted
+++ resolved
@@ -16,8 +16,4 @@
 along with this program. If not, see <http://www.gnu.org/licenses/>.
 """
 
-<<<<<<< HEAD
-BLUE_VERSION = "V6-5.2.2"
-=======
-BLUE_VERSION = "V2-5.2.3"
->>>>>>> 9e11139c
+BLUE_VERSION = "V6-5.2.3"