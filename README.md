--- conflicted
+++ resolved
@@ -16,37 +16,15 @@
 
 bLUe is aware of multi-screen environments and color profiles : it uses image and monitor profiles in conjunction to
 display accurate colors.
-<<<<<<< HEAD
-
-bLUe uses a pretrained neural network to provide automatic 3D LUTs for fast enhancement of images. The pretrained model
-and the code are taken from the [recent work](https://github.com/HuiZeng/Image-Adaptive-3DLUT) of Hui Zeng, Jianrui Cai,
-Lida Li, Zisheng Cao, and Lei Zhang.
-=======
 
 bLUe uses a pretrained neural network to provide automatic 3D LUTs for fast enhancement of images. The pretrained model
 and the code are taken from the [recent work](https://github.com/HuiZeng/Image-Adaptive-3DLUT) of Hui Zeng, Jianrui Cai,
 Lida Li, Zisheng Cao, and Lei Zhang.
 
 Images being edited and their layer stack can be saved to .blu file format.
->>>>>>> 9a2bbfbd
 
-Images being edited and their layer stack can be saved to .blu file format.
-
-<<<<<<< HEAD
 The program is written in Python.
 
-### THE PERCEPTUAL 3D LUT EDITOR
-
-A 3D LUT is a table representing a 3D cube of color nodes. Image pixels are associated with nodes, according to their
-color. Changes are applied to each node individually, giving full control over colors.
-
-3D LUTs are edited in a *perceptual editor* by selecting, grouping and moving color nodes over
-a hue-saturation color wheel. Nodes are bound to an elastic grid and a grid smoothing algorithm is provided to even
-changes in color.
-
- ##### GROUPING NODES
-
-=======
 ### THE PERCEPTUAL 3D LUT EDITOR
 
 A 3D LUT is a table representing a 3D cube of color nodes. Image pixels are associated with nodes, according to their
@@ -57,27 +35,17 @@
 
 ##### GROUPING NODES
 
->>>>>>> 9a2bbfbd
 A group of nodes represents a *meaning* region of an image, for example : tree leaves, skin, hairs, water, blue sky,
 ...), and all nodes in a group should be edited in a similar way.
 
 The editor's workflow is based on the grouping of nodes.
 
-<<<<<<< HEAD
-  *  Nodes are selected and grouped from the image;
-  
-  * To edit the colors of all pixels in a group while keeping their brightnesses, simply move the group on 
-  the color wheel;
-
-  * To control the brightnesses of pixels in a group, edit the brightness curve of the group.
-=======
 * Nodes are selected and grouped from the image;
 
 * To edit the colors of all pixels in a group while keeping their brightnesses, simply move the group on the color
   wheel;
 
 * To control the brightnesses of pixels in a group, edit the brightness curve of the group.
->>>>>>> 9a2bbfbd
 
 ##### CHANGING THE GAMUT
 
@@ -116,21 +84,12 @@
 
 ## REQUIREMENTS
 
-<<<<<<< HEAD
 ### For the Qt5 (Pyside2) version switch to branch master.
 
 * Python >= 3.9
 * Qt6 for Python (PySide6)
 * opencv-python
 * numpy
-=======
-### For the Qt6 (PySide6) version switch to branch pyside6
-
-* Python <= 3.9
-* Qt for Python (PySide2)
-* opencv-python
-* numpy >= 1.15.0
->>>>>>> 9a2bbfbd
 * Pillow
 * RawPy
 * PyWavelets
